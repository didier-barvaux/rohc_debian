################################################################################
#	Name       : Makefile
#	Author     : Didier Barvaux <didier@barvaux.org>
#	Description: create the ROHC sniffer application
################################################################################

sbin_PROGRAMS = \
	rohc_sniffer

<<<<<<< HEAD
if BUILD_DOC_MAN
man_MANS = rohc_sniffer.1
endif
=======
man_MANS = rohc_sniffer.1
>>>>>>> 02610a12


rohc_sniffer_CFLAGS = \
	$(configure_cflags)

rohc_sniffer_CPPFLAGS = \
	-I$(top_srcdir)/test \
	-I$(top_srcdir)/src/common \
	-I$(top_srcdir)/src/comp \
	-I$(top_srcdir)/src/decomp \
	$(libpcap_includes)

rohc_sniffer_LDFLAGS = \
	$(configure_ldflags)

rohc_sniffer_SOURCES = \
	sniffer.c

rohc_sniffer_LDADD = \
	-l$(pcap_lib_name) \
	$(top_builddir)/src/librohc.la \
	$(additional_platform_libs)


<<<<<<< HEAD
=======
if BUILD_DOC_MAN
>>>>>>> 02610a12
rohc_sniffer.1: $(rohc_sniffer_SOURCES) $(builddir)/rohc_sniffer
	$(AM_V_GEN)help2man --output=$@ -s 1 --no-info \
		-m "$(PACKAGE_NAME)'s tools" -S "$(PACKAGE_NAME)" \
		-n "The ROHC sniffer" \
		$(builddir)/rohc_sniffer
<<<<<<< HEAD
=======
endif

# extra files for releases
EXTRA_DIST = \
	$(man_MANS)
>>>>>>> 02610a12
<|MERGE_RESOLUTION|>--- conflicted
+++ resolved
@@ -7,13 +7,7 @@
 sbin_PROGRAMS = \
 	rohc_sniffer
 
-<<<<<<< HEAD
-if BUILD_DOC_MAN
 man_MANS = rohc_sniffer.1
-endif
-=======
-man_MANS = rohc_sniffer.1
->>>>>>> 02610a12
 
 
 rohc_sniffer_CFLAGS = \
@@ -38,20 +32,14 @@
 	$(additional_platform_libs)
 
 
-<<<<<<< HEAD
-=======
 if BUILD_DOC_MAN
->>>>>>> 02610a12
 rohc_sniffer.1: $(rohc_sniffer_SOURCES) $(builddir)/rohc_sniffer
 	$(AM_V_GEN)help2man --output=$@ -s 1 --no-info \
 		-m "$(PACKAGE_NAME)'s tools" -S "$(PACKAGE_NAME)" \
 		-n "The ROHC sniffer" \
 		$(builddir)/rohc_sniffer
-<<<<<<< HEAD
-=======
 endif
 
 # extra files for releases
 EXTRA_DIST = \
 	$(man_MANS)
->>>>>>> 02610a12
