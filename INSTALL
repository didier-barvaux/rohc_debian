# How to install the ROHC library and its applications

# Requirements

The library itself does not require external resources. Optional configure
flags require external resources:

<<<<<<< HEAD
 --enable-app-fuzzer           requires libpcap.
 --enable-app-performance      requires libpcap.
 --enable-app-sniffer          requires libpcap.
 --enable-app-tunnel           requires TUN support.
 --enable-app-stats            requires libpcap, gnuplot, grep, sed, awk, sort,
                               and tr.
 --enable-linux-kernel-module  requires a Linux kernel
 --enable-doc                  requires doxygen and latex.
 --enable-doc-man              requires --enable-doc to be selected, doxy2man
                               and help2man.
 --enable-rohc-tests           requires libpcap, cmocka, and sed.
 --enable-rohc-tests-valgrind  requires --enable-rohc-tests to be selected,
                               valgrind, xsltproc, and grep.


Libraries and tools
-------------------
=======
* `--enable-app-performance` requires:
  * `libpcap` library and headers
* `--enable-app-sniffer` requires:
  * `libpcap` library and headers
* `--enable-app-stats` requires:
  * `libpcap` library and headers
  * `gnuplot` binary
  * basic tools `grep`, `sed`, `awk`, `sort` and `tr`
* `--enable-linux-kernel-module` requires:
  * a Linux kernel
* `--enable-doc` requires:
  * `doxygen` binary
  * a `latex` distribution
* `--enable-doc-man` requires:
  * `--enable-doc` option
  * `doxy2man` binary
  * `help2man` binary
* `--enable-rohc-tests` requires:
  * `libpcap` library and headers
  * `cmocka` library and headers
  * basic tools `sed`
* `--enable-rohc-tests-valgrind` requires:
  * `--enable-rohc-tests` option
  * `valgrind` binary
  * `xsltproc` binary
  * basic tools `grep`


# Libraries and tools
>>>>>>> 02610a12

Configure the libraries and tools:
```
$ ./configure --prefix=/path/to/installation/directory
```

Notes:
* Use `./autogen.sh` instead of `./configure` if you are building from the source
  repository
* Add option `--enable-examples` if you want to build the examples located in
  the `examples/` directory.

Build the libraries and tools:
```
$ make all
```

Install the libraries and tools:
```
$ make install
```

The libraries are now located in the `/path/to/installation/directory/lib`
directory, the header files in the `/path/to/installation/directory/include`
directory and the tools in the `/path/to/installation/directory/bin` directory.

In case of problem:
* check you got the last release of the library (see [README.md](README.md)),
* contact the mailing list (see [README.md](README.md)),
* check the bugtracker for known bugs (see [README.md](README.md)).


## Documentation

HTML documentation can be generated from the source code thanks to Doxygen:
<<<<<<< HEAD

 $ ./configure --enable-doc
 $ make -C doc/

Open the ./doc/html/index.html file in your favorite web browser.


Tests
-----
=======
```
$ ./configure --enable-doc
$ make -C doc/
```

Open the `./doc/html/index.html` file in your favorite web browser.


## Python binding

As of version 2.0.0, a Python binding was added. It is located in the
`contrib/python/` sub-directory.

The Python binding is not as CPU performant as the C library, so it is only
recommended for testing or rapid prototyping.

Install required system dependencies:
```
# yum install swig            # for RHEL/CentOS
# apt-get install swig        # for Debian/Ubuntu
# emerge -av swig             # for Gentoo
```

Install required Python dependencies:
```
# pip2 install future         # for Python 2
# pip3 install future         # for Python 3
```

Build the Python binding:
```
$ cd contrib/python/
$ python2 setup.py build      # for Python 2
$ python3 setup.py build      # for Python 3
```

Install the Python binding:
```
$ python2 setup.py install    # for Python 2
$ python3 setup.py install    # for Python 3
```

An example is provided in `contrib/python/example.py`. You may execute it to
test the Python binding (once it was installed on your system):
```
$ python3 ./contrib/python/example.py 10
create a stream of RTP packets
10 60-byte RTP packets created with 20-byte payload
create ROHC compressor
create ROHC decompressor
..........
all 10 packets were successfully compressed
232 bytes (39%) saved by compression`

You may also compute test coverage with:
$ cd contrib/python/
$ ./coverage 2.7             # for Python 2.7
$ ./coverage 3.4             # for Python 3.4
```
(install Python coverage module before)

You may also run the non-regression tests for the Python binding:
```
$ USE_PYTHON=2.7 make -C test/non_regression/ check    # for Python 2.7
$ USE_PYTHON=3.4 make -C test/non_regression/ check    # for Python 3.4
```


## Tests
>>>>>>> 02610a12

The functional, robustness and non-regression tests may be run:
```
$ ./configure --enable-rohc-tests
$ make check
```

Add option `--enable-rohc-tests-valgrind` if you want to run tests within
valgrind.


<<<<<<< HEAD
Developers
-----------

Developers may be interested in additional configure options:
  --enable-fail-on-warning  causes the build to fail if a warning is emitted
                            by the compiler (-Werror)
  --enable-fortify_sources  enables some protections (-D_FORTIFY_SOURCE=2)
  --enable-rohc-debug       enable library extra debug traces with performances
                            impact
  --enable-fail-on-warning  causes the build to fail if a warning is emitted
                            by the compiler (-Werror)
  --enable-fortify-sources  enables some overflow protections (-D_FORTIFY_SOURCE=2)
  --enable-code-coverage    compute code coverage
=======
## Developers

Developers may be interested in additional configure options:
* `--enable-fail-on-warning` causes the build to fail if a warning is emitted
  by the compiler (`-Werror`)
* `--enable-rohc-debug` enables library extra debug traces with performances
  impact
* `--enable-fortify-sources` enables some overflow protections (`-D_FORTIFY_SOURCE=2`)
* `--enable-code-coverage` compute code coverage

Developers may be interested in additional Makefile targets:
* `make distcheck` ensures that the library and tools may be released and packaged
  correctly
* `make cppcheck` runs `cppcheck` on the ROHC library and tools
* `make complexity` runs `GNU complexity` on the ROHC library and tools
* `make checkpatch` runs `checkpatch.pl` on the Linux kernel module
* `make qa` is a shortcut for `make cppcheck complexity checkpatch`
>>>>>>> 02610a12
<|MERGE_RESOLUTION|>--- conflicted
+++ resolved
@@ -5,25 +5,6 @@
 The library itself does not require external resources. Optional configure
 flags require external resources:
 
-<<<<<<< HEAD
- --enable-app-fuzzer           requires libpcap.
- --enable-app-performance      requires libpcap.
- --enable-app-sniffer          requires libpcap.
- --enable-app-tunnel           requires TUN support.
- --enable-app-stats            requires libpcap, gnuplot, grep, sed, awk, sort,
-                               and tr.
- --enable-linux-kernel-module  requires a Linux kernel
- --enable-doc                  requires doxygen and latex.
- --enable-doc-man              requires --enable-doc to be selected, doxy2man
-                               and help2man.
- --enable-rohc-tests           requires libpcap, cmocka, and sed.
- --enable-rohc-tests-valgrind  requires --enable-rohc-tests to be selected,
-                               valgrind, xsltproc, and grep.
-
-
-Libraries and tools
--------------------
-=======
 * `--enable-app-performance` requires:
   * `libpcap` library and headers
 * `--enable-app-sniffer` requires:
@@ -53,7 +34,6 @@
 
 
 # Libraries and tools
->>>>>>> 02610a12
 
 Configure the libraries and tools:
 ```
@@ -89,17 +69,6 @@
 ## Documentation
 
 HTML documentation can be generated from the source code thanks to Doxygen:
-<<<<<<< HEAD
-
- $ ./configure --enable-doc
- $ make -C doc/
-
-Open the ./doc/html/index.html file in your favorite web browser.
-
-
-Tests
------
-=======
 ```
 $ ./configure --enable-doc
 $ make -C doc/
@@ -169,7 +138,6 @@
 
 
 ## Tests
->>>>>>> 02610a12
 
 The functional, robustness and non-regression tests may be run:
 ```
@@ -181,21 +149,6 @@
 valgrind.
 
 
-<<<<<<< HEAD
-Developers
------------
-
-Developers may be interested in additional configure options:
-  --enable-fail-on-warning  causes the build to fail if a warning is emitted
-                            by the compiler (-Werror)
-  --enable-fortify_sources  enables some protections (-D_FORTIFY_SOURCE=2)
-  --enable-rohc-debug       enable library extra debug traces with performances
-                            impact
-  --enable-fail-on-warning  causes the build to fail if a warning is emitted
-                            by the compiler (-Werror)
-  --enable-fortify-sources  enables some overflow protections (-D_FORTIFY_SOURCE=2)
-  --enable-code-coverage    compute code coverage
-=======
 ## Developers
 
 Developers may be interested in additional configure options:
@@ -213,4 +166,3 @@
 * `make complexity` runs `GNU complexity` on the ROHC library and tools
 * `make checkpatch` runs `checkpatch.pl` on the Linux kernel module
 * `make qa` is a shortcut for `make cppcheck complexity checkpatch`
->>>>>>> 02610a12
