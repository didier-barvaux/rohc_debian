/*
 * Copyright 2010,2012,2013,2014 Didier Barvaux
 * Copyright 2010,2013 Viveris Technologies
 *
 * This library is free software; you can redistribute it and/or
 * modify it under the terms of the GNU Lesser General Public
 * License as published by the Free Software Foundation; either
 * version 2.1 of the License, or (at your option) any later version.
 *
 * This library is distributed in the hope that it will be useful,
 * but WITHOUT ANY WARRANTY; without even the implied warranty of
 * MERCHANTABILITY or FITNESS FOR A PARTICULAR PURPOSE.  See the GNU
 * Lesser General Public License for more details.
 *
 * You should have received a copy of the GNU Lesser General Public
 * License along with this library; if not, write to the Free Software
 * Foundation, Inc., 51 Franklin Street, Fifth Floor, Boston, MA  02110-1301  USA
 */

/**
 * @file    rohc_packets.h
 * @brief   Definition of ROHC packets and extensions
 * @author  Didier Barvaux <didier.barvaux@toulouse.viveris.com>
 */

#ifndef ROHC_PACKETS_H
#define ROHC_PACKETS_H

#ifdef __cplusplus
extern "C"
{
#endif

/** Macro that handles DLL export declarations gracefully */
#ifdef DLL_EXPORT /* passed by autotools on command line */
#  define ROHC_EXPORT __declspec(dllexport)
#else
#  define ROHC_EXPORT
#endif



/**
 * @brief The different types of ROHC packets
 *
 * If you add a new packet type, please also add the corresponding textual
 * description in \ref rohc_get_packet_descr.
 */
typedef enum
{
	/* IR and IR-DYN packets */
	ROHC_PACKET_IR        =  0, /**< ROHC IR packet */
<<<<<<< HEAD
#define PACKET_IR ROHC_PACKET_IR /**< deprecated, for compat only */
	ROHC_PACKET_IR_DYN    =  1, /**< ROHC IR-DYN packet */
#define PACKET_IR_DYN ROHC_PACKET_IR_DYN /**< deprecated, for compat only */

	/* UO-0 packets */
	ROHC_PACKET_UO_0      =  2, /**< ROHC UO-0 packet */
#define PACKET_UO_0 ROHC_PACKET_UO_0 /**< deprecated, for compat only */

	/* UO-1 packets */
	ROHC_PACKET_UO_1      =  3, /**< ROHC UO-1 packet (for all non-RTP profiles) */
#define PACKET_UO_1 ROHC_PACKET_UO_1 /**< deprecated, for compat only */
	ROHC_PACKET_UO_1_ID   =  4, /**< ROHC UO-1-ID packet (RTP profile only) */
#define PACKET_UO_1_ID ROHC_PACKET_UO_1_ID /**< deprecated, for compat only */
	ROHC_PACKET_UO_1_TS   =  5, /**< ROHC UO-1-TS packet (RTP profile only) */
#define PACKET_UO_1_TS ROHC_PACKET_UO_1_TS /**< deprecated, for compat only */
	ROHC_PACKET_UO_1_RTP  =  6, /**< ROHC UO-1-RTP packet (RTP profile only) */
#define PACKET_UO_1_RTP ROHC_PACKET_UO_1_RTP /**< deprecated, for compat only */

	/* UOR-2 packets */
	ROHC_PACKET_UOR_2     =  7, /**< ROHC UOR-2 packet (for all non-RTP profiles) */
#define PACKET_UOR_2 ROHC_PACKET_UOR_2 /**< deprecated, for compat only */
	ROHC_PACKET_UOR_2_RTP =  8, /**< ROHC UO-2 packet (RTP profile only) */
#define PACKET_UOR_2_RTP ROHC_PACKET_UOR_2_RTP /**< deprecated, for compat only */
	ROHC_PACKET_UOR_2_ID  =  9, /**< ROHC UO-2-ID packet (RTP profile only) */
#define PACKET_UOR_2_ID ROHC_PACKET_UOR_2_ID /**< deprecated, for compat only */
	ROHC_PACKET_UOR_2_TS  = 10, /**< ROHC UO-2-TS packet (RTP profile only) */
#define PACKET_UOR_2_TS ROHC_PACKET_UOR_2_TS /**< deprecated, for compat only */

	/* CCE packets (UDP-Lite profile only) */
	ROHC_PACKET_CCE       = 11, /**< ROHC CCE packet (UDP-Lite profile only) */
#define PACKET_CCE ROHC_PACKET_CCE /**< deprecated, for compat only */
	ROHC_PACKET_CCE_OFF   = 12, /**< ROHC CCE(OFF) packet (UDP-Lite profile only) */
#define PACKET_CCE_OFF ROHC_PACKET_CCE_OFF /**< deprecated, for compat only */

	/* Normal packet (Uncompressed profile only) */
	ROHC_PACKET_NORMAL    = 13, /**< ROHC Normal packet (Uncompressed profile only) */
#define PACKET_NORMAL ROHC_PACKET_NORMAL /**< deprecated, for compat only */

	ROHC_PACKET_UNKNOWN   = 14, /**< Unknown packet type */
#define PACKET_UNKNOWN ROHC_PACKET_UNKNOWN /**< deprecated, for compat only */
=======
	ROHC_PACKET_IR_DYN    =  1, /**< ROHC IR-DYN packet */

	/* UO-0 packets */
	ROHC_PACKET_UO_0      =  2, /**< ROHC UO-0 packet */

	/* UO-1 packets */
	ROHC_PACKET_UO_1      =  3, /**< ROHC UO-1 packet (for all non-RTP profiles) */
	ROHC_PACKET_UO_1_ID   =  4, /**< ROHC UO-1-ID packet (RTP profile only) */
	ROHC_PACKET_UO_1_TS   =  5, /**< ROHC UO-1-TS packet (RTP profile only) */
	ROHC_PACKET_UO_1_RTP  =  6, /**< ROHC UO-1-RTP packet (RTP profile only) */

	/* UOR-2 packets */
	ROHC_PACKET_UOR_2     =  7, /**< ROHC UOR-2 packet (for all non-RTP profiles) */
	ROHC_PACKET_UOR_2_RTP =  8, /**< ROHC UO-2 packet (RTP profile only) */
	ROHC_PACKET_UOR_2_ID  =  9, /**< ROHC UO-2-ID packet (RTP profile only) */
	ROHC_PACKET_UOR_2_TS  = 10, /**< ROHC UO-2-TS packet (RTP profile only) */

	/* values 11 and 12 were used by CCE packets of the UDP-Lite profile */

	/* Normal packet (Uncompressed profile only) */
	ROHC_PACKET_NORMAL    = 13, /**< ROHC Normal packet (Uncompressed profile only) */

	ROHC_PACKET_UNKNOWN   = 14, /**< Unknown packet type */
>>>>>>> 02610a12

	/* packets for TCP profile */
	ROHC_PACKET_TCP_CO_COMMON = 15, /**< TCP co_common packet */
	ROHC_PACKET_TCP_RND_1     = 16, /**< TCP rnd_1 packet */
	ROHC_PACKET_TCP_RND_2     = 17, /**< TCP rnd_2 packet */
	ROHC_PACKET_TCP_RND_3     = 18, /**< TCP rnd_3 packet */
	ROHC_PACKET_TCP_RND_4     = 19, /**< TCP rnd_4 packet */
	ROHC_PACKET_TCP_RND_5     = 20, /**< TCP rnd_5 packet */
	ROHC_PACKET_TCP_RND_6     = 21, /**< TCP rnd_6 packet */
	ROHC_PACKET_TCP_RND_7     = 22, /**< TCP rnd_7 packet */
	ROHC_PACKET_TCP_RND_8     = 23, /**< TCP rnd_8 packet */
	ROHC_PACKET_TCP_SEQ_1     = 24, /**< TCP seq_1 packet */
	ROHC_PACKET_TCP_SEQ_2     = 25, /**< TCP seq_2 packet */
	ROHC_PACKET_TCP_SEQ_3     = 26, /**< TCP seq_3 packet */
	ROHC_PACKET_TCP_SEQ_4     = 27, /**< TCP seq_4 packet */
	ROHC_PACKET_TCP_SEQ_5     = 28, /**< TCP seq_5 packet */
	ROHC_PACKET_TCP_SEQ_6     = 29, /**< TCP seq_6 packet */
	ROHC_PACKET_TCP_SEQ_7     = 30, /**< TCP seq_7 packet */
	ROHC_PACKET_TCP_SEQ_8     = 31, /**< TCP seq_8 packet */

<<<<<<< HEAD
=======
	ROHC_PACKET_MAX                 /**< The number of packet types */
>>>>>>> 02610a12
} rohc_packet_t;


/**
 * @brief The different types of extensions for UO-1-ID and UOR-2* packets
 *
 * If you add a new extension type, please also add the corresponding textual
 * description in \ref rohc_get_ext_descr.
 */
typedef enum
{
	ROHC_EXT_0       = 0,  /**< The EXT-0 extension for UO-1-ID/UOR-2* packets */
<<<<<<< HEAD
#define PACKET_EXT_0 ROHC_EXT_0 /**< deprecated, for compat only */
	ROHC_EXT_1       = 1,  /**< The EXT-1 extension for UO-1-ID/UOR-2* packets */
#define PACKET_EXT_1 ROHC_EXT_1 /**< deprecated, for compat only */
	ROHC_EXT_2       = 2,  /**< The EXT-2 extension for UO-1-ID/UOR-2* packets */
#define PACKET_EXT_2 ROHC_EXT_2 /**< deprecated, for compat only */
	ROHC_EXT_3       = 3,  /**< The EXT-3 extension for UO-1-ID/UOR-2* packets */
#define PACKET_EXT_3 ROHC_EXT_3 /**< deprecated, for compat only */
	ROHC_EXT_NONE    = 4,  /**< No extension for UO-1-ID/UOR-2* packets */
#define PACKET_NOEXT ROHC_EXT_NONE /**< deprecated, for compat only */
	ROHC_EXT_UNKNOWN = 5,  /**< Unknown packet extension type */
#define PACKET_EXT_UNKNOWN ROHC_EXT_UNKNOWN /**< deprecated, for compat only */
=======
	ROHC_EXT_1       = 1,  /**< The EXT-1 extension for UO-1-ID/UOR-2* packets */
	ROHC_EXT_2       = 2,  /**< The EXT-2 extension for UO-1-ID/UOR-2* packets */
	ROHC_EXT_3       = 3,  /**< The EXT-3 extension for UO-1-ID/UOR-2* packets */
	ROHC_EXT_NONE    = 4,  /**< No extension for UO-1-ID/UOR-2* packets */
	ROHC_EXT_UNKNOWN = 5,  /**< Unknown packet extension type */
>>>>>>> 02610a12
} rohc_ext_t;


/*
 * Prototypes of public functions
 */

const char * ROHC_EXPORT rohc_get_packet_descr(const rohc_packet_t packet_type)
	__attribute__((warn_unused_result, const));

const char * ROHC_EXPORT rohc_get_ext_descr(const rohc_ext_t ext_type)
	__attribute__((warn_unused_result, const));

rohc_packet_t ROHC_EXPORT rohc_get_packet_type(const char *const packet_id)
	__attribute__((warn_unused_result, nonnull(1)));


#undef ROHC_EXPORT /* do not pollute outside this header */

#ifdef __cplusplus
}
#endif

#endif /* ROHC_PACKETS_H */
<|MERGE_RESOLUTION|>--- conflicted
+++ resolved
@@ -50,48 +50,6 @@
 {
 	/* IR and IR-DYN packets */
 	ROHC_PACKET_IR        =  0, /**< ROHC IR packet */
-<<<<<<< HEAD
-#define PACKET_IR ROHC_PACKET_IR /**< deprecated, for compat only */
-	ROHC_PACKET_IR_DYN    =  1, /**< ROHC IR-DYN packet */
-#define PACKET_IR_DYN ROHC_PACKET_IR_DYN /**< deprecated, for compat only */
-
-	/* UO-0 packets */
-	ROHC_PACKET_UO_0      =  2, /**< ROHC UO-0 packet */
-#define PACKET_UO_0 ROHC_PACKET_UO_0 /**< deprecated, for compat only */
-
-	/* UO-1 packets */
-	ROHC_PACKET_UO_1      =  3, /**< ROHC UO-1 packet (for all non-RTP profiles) */
-#define PACKET_UO_1 ROHC_PACKET_UO_1 /**< deprecated, for compat only */
-	ROHC_PACKET_UO_1_ID   =  4, /**< ROHC UO-1-ID packet (RTP profile only) */
-#define PACKET_UO_1_ID ROHC_PACKET_UO_1_ID /**< deprecated, for compat only */
-	ROHC_PACKET_UO_1_TS   =  5, /**< ROHC UO-1-TS packet (RTP profile only) */
-#define PACKET_UO_1_TS ROHC_PACKET_UO_1_TS /**< deprecated, for compat only */
-	ROHC_PACKET_UO_1_RTP  =  6, /**< ROHC UO-1-RTP packet (RTP profile only) */
-#define PACKET_UO_1_RTP ROHC_PACKET_UO_1_RTP /**< deprecated, for compat only */
-
-	/* UOR-2 packets */
-	ROHC_PACKET_UOR_2     =  7, /**< ROHC UOR-2 packet (for all non-RTP profiles) */
-#define PACKET_UOR_2 ROHC_PACKET_UOR_2 /**< deprecated, for compat only */
-	ROHC_PACKET_UOR_2_RTP =  8, /**< ROHC UO-2 packet (RTP profile only) */
-#define PACKET_UOR_2_RTP ROHC_PACKET_UOR_2_RTP /**< deprecated, for compat only */
-	ROHC_PACKET_UOR_2_ID  =  9, /**< ROHC UO-2-ID packet (RTP profile only) */
-#define PACKET_UOR_2_ID ROHC_PACKET_UOR_2_ID /**< deprecated, for compat only */
-	ROHC_PACKET_UOR_2_TS  = 10, /**< ROHC UO-2-TS packet (RTP profile only) */
-#define PACKET_UOR_2_TS ROHC_PACKET_UOR_2_TS /**< deprecated, for compat only */
-
-	/* CCE packets (UDP-Lite profile only) */
-	ROHC_PACKET_CCE       = 11, /**< ROHC CCE packet (UDP-Lite profile only) */
-#define PACKET_CCE ROHC_PACKET_CCE /**< deprecated, for compat only */
-	ROHC_PACKET_CCE_OFF   = 12, /**< ROHC CCE(OFF) packet (UDP-Lite profile only) */
-#define PACKET_CCE_OFF ROHC_PACKET_CCE_OFF /**< deprecated, for compat only */
-
-	/* Normal packet (Uncompressed profile only) */
-	ROHC_PACKET_NORMAL    = 13, /**< ROHC Normal packet (Uncompressed profile only) */
-#define PACKET_NORMAL ROHC_PACKET_NORMAL /**< deprecated, for compat only */
-
-	ROHC_PACKET_UNKNOWN   = 14, /**< Unknown packet type */
-#define PACKET_UNKNOWN ROHC_PACKET_UNKNOWN /**< deprecated, for compat only */
-=======
 	ROHC_PACKET_IR_DYN    =  1, /**< ROHC IR-DYN packet */
 
 	/* UO-0 packets */
@@ -115,7 +73,6 @@
 	ROHC_PACKET_NORMAL    = 13, /**< ROHC Normal packet (Uncompressed profile only) */
 
 	ROHC_PACKET_UNKNOWN   = 14, /**< Unknown packet type */
->>>>>>> 02610a12
 
 	/* packets for TCP profile */
 	ROHC_PACKET_TCP_CO_COMMON = 15, /**< TCP co_common packet */
@@ -136,10 +93,7 @@
 	ROHC_PACKET_TCP_SEQ_7     = 30, /**< TCP seq_7 packet */
 	ROHC_PACKET_TCP_SEQ_8     = 31, /**< TCP seq_8 packet */
 
-<<<<<<< HEAD
-=======
 	ROHC_PACKET_MAX                 /**< The number of packet types */
->>>>>>> 02610a12
 } rohc_packet_t;
 
 
@@ -152,25 +106,11 @@
 typedef enum
 {
 	ROHC_EXT_0       = 0,  /**< The EXT-0 extension for UO-1-ID/UOR-2* packets */
-<<<<<<< HEAD
-#define PACKET_EXT_0 ROHC_EXT_0 /**< deprecated, for compat only */
-	ROHC_EXT_1       = 1,  /**< The EXT-1 extension for UO-1-ID/UOR-2* packets */
-#define PACKET_EXT_1 ROHC_EXT_1 /**< deprecated, for compat only */
-	ROHC_EXT_2       = 2,  /**< The EXT-2 extension for UO-1-ID/UOR-2* packets */
-#define PACKET_EXT_2 ROHC_EXT_2 /**< deprecated, for compat only */
-	ROHC_EXT_3       = 3,  /**< The EXT-3 extension for UO-1-ID/UOR-2* packets */
-#define PACKET_EXT_3 ROHC_EXT_3 /**< deprecated, for compat only */
-	ROHC_EXT_NONE    = 4,  /**< No extension for UO-1-ID/UOR-2* packets */
-#define PACKET_NOEXT ROHC_EXT_NONE /**< deprecated, for compat only */
-	ROHC_EXT_UNKNOWN = 5,  /**< Unknown packet extension type */
-#define PACKET_EXT_UNKNOWN ROHC_EXT_UNKNOWN /**< deprecated, for compat only */
-=======
 	ROHC_EXT_1       = 1,  /**< The EXT-1 extension for UO-1-ID/UOR-2* packets */
 	ROHC_EXT_2       = 2,  /**< The EXT-2 extension for UO-1-ID/UOR-2* packets */
 	ROHC_EXT_3       = 3,  /**< The EXT-3 extension for UO-1-ID/UOR-2* packets */
 	ROHC_EXT_NONE    = 4,  /**< No extension for UO-1-ID/UOR-2* packets */
 	ROHC_EXT_UNKNOWN = 5,  /**< Unknown packet extension type */
->>>>>>> 02610a12
 } rohc_ext_t;
 
 
