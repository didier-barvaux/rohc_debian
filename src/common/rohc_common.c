--- conflicted
+++ resolved
@@ -83,11 +83,7 @@
 		case ROHC_STATUS_MALFORMED:
 			return "malformed packet";
 		case ROHC_STATUS_NO_CONTEXT:
-<<<<<<< HEAD
-			return "no matching context";
-=======
 			return "no matching context and creation was impossible or failed";
->>>>>>> 02610a12
 		case ROHC_STATUS_BAD_CRC:
 			return "CRC failure";
 		case ROHC_STATUS_OUTPUT_TOO_SMALL:
@@ -95,14 +91,7 @@
 		case ROHC_STATUS_ERROR:
 			return "undefined problem";
 		default:
-<<<<<<< HEAD
-			assert(0);
-#if defined(__KERNEL__) || defined(ENABLE_DEAD_CODE)
-			return "no description";
-#endif
-=======
-			return "no description";
->>>>>>> 02610a12
+			return "no description";
 	}
 }
 
