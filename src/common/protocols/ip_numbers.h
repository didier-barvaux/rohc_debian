--- conflicted
+++ resolved
@@ -37,23 +37,12 @@
 #define ROHC_PROTOCOLS_NUMBERS_H
 
 #ifdef __KERNEL__
-<<<<<<< HEAD
-#	include <linux/types.h>
-#else
-#	include <stdbool.h>
-#	include <stdint.h>
-#endif
-
-#include "dllexport.h"
-
-=======
 #  include <linux/types.h>
 #else
 #  include <stdbool.h>
 #  include <stdint.h>
 #endif
 
->>>>>>> 02610a12
 
 /**
  * @brief The IP numbers defined by IANA
@@ -99,18 +88,6 @@
 	ROHC_IPPROTO_RESERVED1 = 253,
 	/** The IP protocol number reserved for experimentation and testing */
 	ROHC_IPPROTO_RESERVED2 = 254,
-<<<<<<< HEAD
-};
-
-
-bool ROHC_EXPORT rohc_is_tunneling(const uint8_t protocol)
-	__attribute((warn_unused_result, pure));
-
-bool ROHC_EXPORT rohc_is_ipv6_opt(const uint8_t protocol)
-	__attribute((warn_unused_result, pure));
-
-#endif
-=======
 	/** The maximum IP protocol number */
 	ROHC_IPPROTO_MAX       = 255
 };
@@ -126,4 +103,3 @@
 	__attribute__((warn_unused_result, const));
 
 #endif
->>>>>>> 02610a12
