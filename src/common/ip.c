/*
 * Copyright 2012,2013,2014 Didier Barvaux
 * Copyright 2007,2008 Thales Alenia Space
 * Copyright 2007,2008,2009,2010,2012,2013,2014 Viveris Technologies
 *
 * This library is free software; you can redistribute it and/or
 * modify it under the terms of the GNU Lesser General Public
 * License as published by the Free Software Foundation; either
 * version 2.1 of the License, or (at your option) any later version.
 *
 * This library is distributed in the hope that it will be useful,
 * but WITHOUT ANY WARRANTY; without even the implied warranty of
 * MERCHANTABILITY or FITNESS FOR A PARTICULAR PURPOSE.  See the GNU
 * Lesser General Public License for more details.
 *
 * You should have received a copy of the GNU Lesser General Public
 * License along with this library; if not, write to the Free Software
 * Foundation, Inc., 51 Franklin Street, Fifth Floor, Boston, MA  02110-1301  USA
 */

/**
 * @file   common/ip.c
 * @brief  IP-agnostic packet
 * @author Didier Barvaux <didier.barvaux@toulouse.viveris.com>
 * @author Didier Barvaux <didier@barvaux.org>
 */

#include "ip.h"
#include "rohc_utils.h"
#include "protocols/ip_numbers.h"
<<<<<<< HEAD
=======
#include "protocols/ip.h"
#include "protocols/ipv4.h"
#include "protocols/ipv6.h"
>>>>>>> 02610a12

#ifndef __KERNEL__
#  include <string.h>
#endif
#include <assert.h>


static bool ip_find_next_layer(const struct ip_packet *const ip,
                               struct net_hdr *const nh,
                               struct net_hdr *const nl)
	__attribute__((warn_unused_result, nonnull(1, 2, 3)));

static bool ext_get_next_layer(const struct net_hdr *const nh,
                               struct net_hdr *const nl)
	__attribute__((warn_unused_result, nonnull(1, 2)));

<<<<<<< HEAD
static bool ext_get_next_header(const unsigned char *const ext,
=======
static bool ext_get_next_header(const uint8_t *const ext,
>>>>>>> 02610a12
                                const size_t ext_len,
                                struct net_hdr *const nh)
	__attribute__((warn_unused_result, nonnull(1, 3)));



/*
 * Generic IP functions (apply to both IPv4 and IPv6):
 */


/**
 * @brief Create an IP packet from raw data
 *
 * @param ip     OUT: The IP packet to create
 * @param packet The IP packet data
 * @param size   The length of the IP packet data
 * @return       Whether the IP packet was successfully created or not
 */
bool ip_create(struct ip_packet *const ip,
<<<<<<< HEAD
               const unsigned char *const packet,
=======
               const uint8_t *const packet,
>>>>>>> 02610a12
               const size_t size)
{
	const struct ip_hdr *const ip_hdr = (struct ip_hdr *) packet;

	/* get the version of the IP packet */
	if(size >= sizeof(struct ip_hdr))
	{
		ip->version = ip_hdr->version;
	}
	else
	{
		ip->version = IP_UNKNOWN;
	}

	/* check packet's validity according to IP version */
	if(ip->version == IPV4)
	{
		/* IPv4: packet must be at least 20-byte long (= min header length)
		 *       packet must be large enough for options if any (= 20 bytes)
		 *       packet length must be accurate with the Total Length field */

		if(size < sizeof(struct ipv4_hdr))
		{
			goto malformed;
		}

		/* copy the IPv4 header */
		memcpy(&ip->header.v4, packet, sizeof(struct ipv4_hdr));

		if(ip_get_hdrlen(ip) < sizeof(struct ipv4_hdr) ||
		   ip_get_hdrlen(ip) > size)
		{
			goto malformed;
		}

		if(ip_get_totlen(ip) != size)
		{
			goto malformed;
		}

		/* point to the whole IPv4 packet */
		ip->data = packet;
		ip->size = size;
	}
	else if(ip->version == IPV6)
	{
		/* IPv6: packet must be at least 40-byte long (= header length)
		 *       packet length == header length + Payload Length field */

		if(size < sizeof(struct ipv6_hdr))
		{
			goto malformed;
		}

		/* copy the IPv6 header */
		memcpy(&ip->header.v6, packet, sizeof(struct ipv6_hdr));

		if(ip_get_totlen(ip) != size)
		{
			goto malformed;
		}

		/* point to the whole IPv6 packet */
		ip->data = packet;
		ip->size = size;
	}
	else /* IP_UNKNOWN */
	{
		goto unknown;
	}

	/* find the next header and layer */
	if(!ip_find_next_layer(ip, &ip->nh, &ip->nl))
	{
		goto malformed;
	}

	return 1;

malformed:
	/* manage the malformed IP packet */
	if(ip->version == IPV4)
	{
		ip->version = IPV4_MALFORMED;
	}
	else if(ip->version == IPV6)
	{
		ip->version = IPV6_MALFORMED;
	}
	else
	{
		goto error;
	}
	ip->data = packet;
	ip->size = size;
	ip->nh.proto = 0;
	ip->nh.data = NULL;
	ip->nh.len = 0;
	ip->nl.proto = 0;
	ip->nl.data = NULL;
	ip->nl.len = 0;
	return 1;

unknown:
	/* manage the IP packet that the library cannot handle as IPv4 nor IPv6
	 * as unknown data */
	ip->version = IP_UNKNOWN;
	ip->data = packet;
	ip->size = size;
	ip->nh.proto = 0;
	ip->nh.data = NULL;
	ip->nh.len = 0;
	ip->nl.proto = 0;
	ip->nl.data = NULL;
	ip->nl.len = 0;
	return 1;

error:
	return 0;
}


/**
 * @brief Get the IP raw data (header + payload)
 *
 * The function handles \ref ip_packet whose \ref ip_packet::version is
 * \ref IP_UNKNOWN.
 *
 * @param ip The IP packet to analyze
 * @return   The IP raw data (header + payload)
 */
const uint8_t * ip_get_raw_data(const struct ip_packet *const ip)
{
	return ip->data;
}


/**
 * @brief Get the inner IP packet (IP in IP)
 *
 * The function does not handle \ref ip_packet whose \ref ip_packet::version
 * is \ref IP_UNKNOWN.
 *
 * @param outer The outer IP packet to analyze
 * @param inner The inner IP packet to create
 * @return      Whether the inner IP header is successfully created or not
 */
bool ip_get_inner_packet(const struct ip_packet *const outer,
                         struct ip_packet *const inner)
{
<<<<<<< HEAD
	unsigned char *next_header;

	/* get the next header data in the IP packet (skip IP extensions) */
	next_header = ip_get_next_layer(outer);
	if(next_header == NULL)
	{
		/* no next header, or malformed packet */
		return false;
	}

=======
>>>>>>> 02610a12
	/* create an IP packet with the next header data */
	return ip_create(inner, outer->nl.data, outer->nl.len);
}


/**
 * @brief Get the IP next header
 *
 * The function does not handle \ref ip_packet whose \ref ip_packet::version
 * is \ref IP_UNKNOWN.
 *
 * @param ip   The IP packet to analyze
 * @param type OUT: The type of the next header
 * @return     The next header if successful, NULL otherwise
 */
uint8_t * ip_get_next_header(const struct ip_packet *const ip,
                             uint8_t *const type)
{
	/* function does not handle non-IPv4/IPv6 packets */
	assert(ip->version != IP_UNKNOWN);

	*type = ip->nh.proto;
	return ip->nh.data;
}


/**
 * @brief Get the next header (but skip IP extensions)
 *
 * The function does not handle \ref ip_packet whose \ref ip_packet::version
 * is \ref IP_UNKNOWN.
 *
 * @param ip   The IP packet to analyze
 * @return     The next header that is not an IP extension if there is one,
 *             NULL if there is none
 */
uint8_t * ip_get_next_layer(const struct ip_packet *const ip)
{
	/* function does not handle non-IPv4/IPv6 packets */
<<<<<<< HEAD
	assert(ip->version != IP_UNKNOWN);
=======
	assert(ip->version == IPV4 || ip->version == IPV6);
>>>>>>> 02610a12

	return ip->nl.data;
}


/**
 * @brief Get the next extension header of IPv6 packets from
 *        an IPv6 header
 *
 * The function does not handle \ref ip_packet whose \ref ip_packet::version
 * is \ref IP_UNKNOWN.
 *
 * @param ip   The IP packet to analyze
 * @param type OUT: The type of the next header
 *             If there is no next header the value must be ignored
 * @return     The next extension header,
 *             NULL if there is no extension
 */
uint8_t * ip_get_next_ext_from_ip(const struct ip_packet *const ip,
                                  uint8_t *const type)
{
	uint8_t *next_header;

	/* function does not handle non-IPv4/IPv6 packets */
	assert(ip->version != IP_UNKNOWN);

	if(ip->version != IPV6)
	{
		return NULL;
	}

	/* get the next header data in the IP packet */
	next_header = ip_get_next_header(ip, type);

	if(rohc_is_ipv6_opt(*type))
	{
		/* known extension headers */
		return next_header;
	}
	else
	{
		return NULL;
	}
}


/**
 * @brief Get the next extension header of IPv6 packets from
 *        another extension
 *
 * @param ext  The extension to analyse
 * @param type OUT: The type of the next header
 *             If there is no next header the value must be ignored
 * @return     The next extension header,
 *             NULL if there is no more extension
 */
uint8_t * ip_get_next_ext_from_ext(const uint8_t *const ext,
                                   uint8_t *const type)
{
	uint8_t *next_header;

	*type = ext[0];

	if(rohc_is_ipv6_opt(*type))
<<<<<<< HEAD
	{
		/* known extension headers */
		length = ext[1];
		next_header = (unsigned char *)(ext + (length + 1) * 8);
	}
	else
	{
=======
	{
		/* known extension headers */
		const uint8_t length = ext[1];
		next_header = (uint8_t *)(ext + (length + 1) * 8);
	}
	else
	{
>>>>>>> 02610a12
		next_header = NULL;
	}

	return next_header;
}


/**
 * @brief Get the size of an IPv6 extension
 *
 * @param ext The extension
 * @return    The size of the extension
 */
unsigned short ip_get_extension_size(const uint8_t *const ext)
{
	const uint8_t ext_length = ext[1];

	return (ext_length + 1) * 8;
}


/**
 * @brief Get the size of the extension list
 *
 * The function does not handle \ref ip_packet whose \ref ip_packet::version
 * is \ref IP_UNKNOWN.
 *
 * @param ip The packet to analyse
 * @return   The size of extension list
 */
unsigned short ip_get_total_extension_size(const struct ip_packet *const ip)
{
	uint8_t *ext;
	uint8_t next_hdr_type;
	unsigned short total_ext_size = 0;

	/* TODO: not very performant */
	ext = ip_get_next_ext_from_ip(ip, &next_hdr_type);
	while(ext != NULL)
	{
		total_ext_size += ip_get_extension_size(ext);
		ext = ip_get_next_ext_from_ext(ext, &next_hdr_type);
	}

	return total_ext_size;
}


/**
 * @brief Whether the IP packet is an IP fragment or not
 *
 * The IP packet is a fragment if the  MF (More Fragments) bit is set
 * or the Fragment Offset field is non-zero.
 *
 * The function does not handle \ref ip_packet whose \ref ip_packet::version
 * is \ref IP_UNKNOWN.
 *
 * @param ip The IP packet to analyze
 * @return   Whether the IP packet is an IP fragment or not
 */
bool ip_is_fragment(const struct ip_packet *const ip)
{
	bool is_fragment;

	if(ip->version == IPV4)
	{
		is_fragment = ipv4_is_fragment(&ip->header.v4);
	}
	else if(ip->version == IPV6)
	{
		is_fragment = false;
	}
	else
	{
		/* function does not handle non-IPv4/IPv6 packets */
#if defined(NDEBUG) || defined(__KERNEL__) || defined(ENABLE_DEAD_CODE)
		is_fragment = false;
#endif
		assert(0);
	}

	return is_fragment;
}


/**
 * @brief Get the total length of an IP packet
 *
 * The function handles \ref ip_packet whose \ref ip_packet::version is
 * \ref IP_UNKNOWN.
 *
 * @param ip The IP packet to analyze
 * @return   The total length of the IP packet
 */
unsigned int ip_get_totlen(const struct ip_packet *const ip)
{
	uint16_t len;

	if(ip->version == IPV4)
	{
		len = rohc_ntoh16(ip->header.v4.tot_len);
	}
	else if(ip->version == IPV6)
	{
		len = sizeof(struct ipv6_hdr) + rohc_ntoh16(ip->header.v6.plen);
	}
	else /* IP_UNKNOWN */
	{
		len = ip->size;
	}

	return len;
}


/**
 * @brief Get the length of an IP header
 *
 * The function does not handle \ref ip_packet whose \ref ip_packet::version
 * is \ref IP_UNKNOWN.
 *
 * @param ip The IP packet to analyze
 * @return   The length of the IP header if successful, 0 otherwise
 */
unsigned int ip_get_hdrlen(const struct ip_packet *const ip)
{
	unsigned int len;

	if(ip->version == IPV4)
	{
		len = ip->header.v4.ihl * 4;
	}
	else if(ip->version == IPV6)
	{
		len = sizeof(struct ipv6_hdr);
	}
	else
	{
		/* function does not handle non-IPv4/IPv6 packets */
#if defined(NDEBUG) || defined(__KERNEL__) || defined(ENABLE_DEAD_CODE)
		len = 0;
#endif
<<<<<<< HEAD
		assert(0);
	}

	return len;
}


/**
 * @brief Get the length of an IPv4/IPv6 payload
 *
 * The function does not handle \ref ip_packet whose \ref ip_packet::version
 * is \ref IP_UNKNOWN.
 *
 * @param ip The IPv4/IPv6 packet to analyze
 * @return   The length of the IPv4/IPv6 payload if successful, 0 otherwise
 */
unsigned int ip_get_plen(const struct ip_packet *const ip)
{
	unsigned int len;

	if(ip->version == IPV4)
	{
		len = rohc_ntoh16(ip->header.v4.tot_len) - ip->header.v4.ihl * 4;
	}
	else if(ip->version == IPV6)
	{
		len = ip->nl.len;
	}
	else
	{
		/* function does not handle non-IPv4/IPv6 packets */
#if defined(NDEBUG) || defined(__KERNEL__) || defined(ENABLE_DEAD_CODE)
		len = 0;
#endif
=======
>>>>>>> 02610a12
		assert(0);
	}

	return len;
}


/**
 * @brief Get the IP version of an IP packet
 *
 * The function handles \ref ip_packet whose \ref ip_packet::version is
 * \ref IP_UNKNOWN.
 *
 * @param ip The IP packet to analyze
 * @return   The version of the IP packet
 */
ip_version ip_get_version(const struct ip_packet *const ip)
{
	return ip->version;
}


/**
 * @brief Set the IP version of an IP packet
 *
 * @param ip     The IP packet to modify
 * @param value  The version value
 */
void ip_set_version(struct ip_packet *const ip, const ip_version value)
{
	ip->version = value;
}


/**
 * @brief Get the protocol transported by an IP packet
 *
 * The protocol returned is the one transported by the last known IP extension
 * header if any is found.
 *
 * The function handles \ref ip_packet whose \ref ip_packet::version is
 * \ref IP_UNKNOWN. It always returns the special value 0.
 *
 * @param ip  The IP packet to analyze
 * @return    The protocol number that identify the protocol transported
 *            by the given IP packet, 0 if the packet is not IPv4 nor IPv6
 */
uint8_t ip_get_protocol(const struct ip_packet *const ip)
{
	return ip->nl.proto;
}


/**
 * @brief Set the protocol transported by an IP packet
 *
 * The function does not handle \ref ip_packet whose \ref ip_packet::version
 * is \ref IP_UNKNOWN.
 *
 * @param ip     The IP packet to modify
 * @param value  The protocol value
 */
void ip_set_protocol(struct ip_packet *const ip, const uint8_t value)
{
	if(ip->version == IPV4)
	{
		ip->header.v4.protocol = value & 0xff;
		ip->nl.proto = value & 0xff;
	}
	else if(ip->version == IPV6)
	{
<<<<<<< HEAD
		ip->header.v6.ip6_nxt = value & 0xff;
=======
		ip->header.v6.nh = value & 0xff;
>>>>>>> 02610a12
		ip->nl.proto = value & 0xff;
	}
	else
	{
		/* function does not handle non-IPv4/IPv6 packets */
		assert(0);
	}
}


/**
 * @brief Get the IPv4 Type Of Service (TOS) or IPv6 Traffic Class (TC)
 *        of an IP packet
 *
 * The function does not handle \ref ip_packet whose \ref ip_packet::version
 * is \ref IP_UNKNOWN.
 *
 * @param ip The IP packet to analyze
 * @return   The TOS or TC value if successful, 0 otherwise
 */
unsigned int ip_get_tos(const struct ip_packet *const ip)
{
	unsigned int tos;

	if(ip->version == IPV4)
	{
		tos = ip->header.v4.tos;
	}
	else if(ip->version == IPV6)
	{
		tos = ipv6_get_tc(&ip->header.v6);
	}
	else
	{
		/* function does not handle non-IPv4/IPv6 packets */
#if defined(NDEBUG) || defined(__KERNEL__) || defined(ENABLE_DEAD_CODE)
		tos = 0;
#endif
		assert(0);
	}

	return tos;
}


/**
 * @brief Set the IPv4 Type Of Service (TOS) or IPv6 Traffic Class (TC)
 *        of an IP packet
 *
 * The function does not handle \ref ip_packet whose \ref ip_packet::version
 * is \ref IP_UNKNOWN.
 *
 * @param ip     The IP packet to modify
 * @param value  The TOS/TC value
 */
void ip_set_tos(struct ip_packet *const ip, const uint8_t value)
{
	if(ip->version == IPV4)
	{
		ip->header.v4.tos = value & 0xff;
	}
	else if(ip->version == IPV6)
	{
		ipv6_set_tc(&ip->header.v6, value);
	}
	else
	{
		/* function does not handle non-IPv4/IPv6 packets */
		assert(0);
	}
}


/**
 * @brief Get the IPv4 Time To Live (TTL) or IPv6 Hop Limit (HL)
 *        of an IP packet
 *
 * The function does not handle \ref ip_packet whose \ref ip_packet::version
 * is \ref IP_UNKNOWN.
 *
 * @param ip The IP packet to analyze
 * @return   The TTL or HL value if successful, 0 otherwise
 */
unsigned int ip_get_ttl(const struct ip_packet *const ip)
{
	unsigned int ttl;

	if(ip->version == IPV4)
	{
		ttl = ip->header.v4.ttl;
	}
	else if(ip->version == IPV6)
	{
		ttl = ip->header.v6.hl;
	}
	else
	{
		/* function does not handle non-IPv4/IPv6 packets */
#if defined(NDEBUG) || defined(__KERNEL__) || defined(ENABLE_DEAD_CODE)
		ttl = 0;
#endif
		assert(0);
	}

	return ttl;
}


/**
 * @brief Set the IPv4 Time To Live (TTL) or IPv6 Hop Limit (HL)
 *        of an IP packet
 *
 * The function does not handle \ref ip_packet whose \ref ip_packet::version
 * is \ref IP_UNKNOWN.
 *
 * @param ip     The IP packet to modify
 * @param value  The TTL/HL value
 */
void ip_set_ttl(struct ip_packet *const ip, const uint8_t value)
{
	if(ip->version == IPV4)
	{
		ip->header.v4.ttl = value & 0xff;
	}
	else if(ip->version == IPV6)
	{
		ip->header.v6.hl = value & 0xff;
	}
	else
	{
		/* function does not handle non-IPv4/IPv6 packets */
		assert(0);
	}
}


/**
 * @brief Set the Source Address of an IP packet
 *
 * The function does not handle \ref ip_packet whose \ref ip_packet::version
 * is \ref IP_UNKNOWN.
 *
 * @param ip     The IP packet to modify
 * @param value  The IP address value
 */
void ip_set_saddr(struct ip_packet *const ip, const uint8_t *value)
{
	if(ip->version == IPV4)
	{
		memcpy(&ip->header.v4.saddr, value, sizeof(uint32_t));
	}
	else if(ip->version == IPV6)
	{
		memcpy(&ip->header.v6.saddr, value, sizeof(struct ipv6_addr));
	}
	else
	{
		/* function does not handle non-IPv4/IPv6 packets */
		assert(0);
	}
}


/**
 * @brief Set the Destination Address of an IP packet
 *
 * The function does not handle \ref ip_packet whose \ref ip_packet::version
 * is \ref IP_UNKNOWN.
 *
 * @param ip     The IP packet to modify
 * @param value  The IP address value
 */
void ip_set_daddr(struct ip_packet *const ip, const uint8_t *value)
{
	if(ip->version == IPV4)
	{
		memcpy(&ip->header.v4.daddr, value, sizeof(uint32_t));
	}
	else if(ip->version == IPV6)
	{
		memcpy(&ip->header.v6.daddr, value, sizeof(struct ipv6_addr));
	}
	else
	{
		/* function does not handle non-IPv4/IPv6 packets */
		assert(0);
	}
}


/*
 * IPv4 specific functions:
 */


/**
 * @brief Get the IPv4 header
 *
 * The function does not handle \ref ip_packet whose \ref ip_packet::version
 * is not \ref IPV4.
 *
 * @param ip The IP packet to analyze
 * @return   The IP header
 */
const struct ipv4_hdr * ipv4_get_header(const struct ip_packet *const ip)
{
	assert(ip->version == IPV4);
	return &(ip->header.v4);
}


/**
 * @brief Get the IP-ID of an IPv4 packet
 *
 * The IP-ID value is returned as-is (ie. not automatically converted to
 * the host byte order).
 *
 * The function does not handle \ref ip_packet whose \ref ip_packet::version
 * is not \ref IPV4.
 *
 * @param ip  The IP packet to analyze
 * @return    The IP-ID
 */
uint16_t ipv4_get_id(const struct ip_packet *const ip)
{
	assert(ip->version == IPV4);
	return ipv4_get_id_nbo(ip, 1);
}


/**
 * @brief Get the IP-ID of an IPv4 packet in Network Byte Order
 *
 * The function does not handle \ref ip_packet whose \ref ip_packet::version
 * is not \ref IPV4.
 *
 * @param ip  The IP packet to analyze
 * @param nbo The NBO flag (if RND = 1, use NBO = 1)
 * @return    The IP-ID
 */
uint16_t ipv4_get_id_nbo(const struct ip_packet *const ip,
                         const unsigned int nbo)
{
	uint16_t id;

	assert(ip->version == IPV4);

	id = ip->header.v4.id;
	if(!nbo)
	{
		/* If IP-ID is not transmitted in Network Byte Order,
		 * swap the two bytes */
		id = swab16(id);
	}

	return id;
}


/**
 * @brief Set the IP-ID of an IPv4 packet
 *
 * The IP-ID value is set as-is (ie. not automatically converted to
 * the host byte order).
 *
 * The function does not handle \ref ip_packet whose \ref ip_packet::version
 * is not \ref IPV4.
 *
 * @param ip     The IP packet to modify
 * @param value  The IP-ID value
 */
void ipv4_set_id(struct ip_packet *const ip, const int value)
{
	assert(ip->version == IPV4);
	ip->header.v4.id = value & 0xffff;
}


/**
 * @brief Get the Don't Fragment (DF) bit of an IPv4 packet
 *
 * The function does not handle \ref ip_packet whose \ref ip_packet::version
 * is not \ref IPV4.
 *
 * @param ip The IP packet to analyze
 * @return   The DF bit
 */
int ipv4_get_df(const struct ip_packet *const ip)
{
	assert(ip->version == IPV4);
	return ip->header.v4.df;
}


/**
 * @brief Set the Don't Fragment (DF) bit of an IPv4 packet
 *
 * The function does not handle \ref ip_packet whose \ref ip_packet::version
 * is not \ref IPV4.
 *
 * @param ip     The IP packet to modify
 * @param value  The value of the DF bit
 */
void ipv4_set_df(struct ip_packet *const ip, const int value)
{
	assert(ip->version == IPV4);
	ip->header.v4.df = value;
}


/**
 * @brief Get the source address of an IPv4 packet
 *
 * The function does not handle \ref ip_packet whose \ref ip_packet::version
 * is not \ref IPV4.
 *
 * @param ip The IPv4 packet to analyze
 * @return   The source address of the given IPv4 packet
 */
uint32_t ipv4_get_saddr(const struct ip_packet *const ip)
{
	assert(ip->version == IPV4);
	return ip->header.v4.saddr;
}


/**
 * @brief Get the destination address of an IPv4 packet
 *
 * The function does not handle \ref ip_packet whose \ref ip_packet::version
 * is not \ref IPV4.
 *
 * @param ip The IPv4 packet to analyze
 * @return   The source address of the given IPv4 packet
 */
uint32_t ipv4_get_daddr(const struct ip_packet *const ip)
{
	assert(ip->version == IPV4);
	return ip->header.v4.daddr;
}


/*
 * IPv6 specific functions:
 */


/**
 * @brief Get the IPv6 header
 *
 * The function does not handle \ref ip_packet whose \ref ip_packet::version
 * is not \ref IPV6.
 *
 * @param ip The IP packet to analyze
 * @return   The IP header if IPv6
 */
const struct ipv6_hdr * ipv6_get_header(const struct ip_packet *const ip)
{
	assert(ip->version == IPV6);
	return &(ip->header.v6);
}


/**
 * @brief Get the flow label of an IPv6 packet
 *
 * The function does not handle \ref ip_packet whose \ref ip_packet::version
 * is not \ref IPV6.
 *
 * @param ip The IPv6 packet to analyze
 * @return   The flow label of the given IPv6 packet
 */
uint32_t ip_get_flow_label(const struct ip_packet *const ip)
{
	assert(ip->version == IPV6);
	return ipv6_get_flow_label(&ip->header.v6);
}


/**
 * @brief Set the flow label of an IPv6 packet
 *
 * The function does not handle \ref ip_packet whose \ref ip_packet::version
 * is not \ref IPV6.
 *
 * @param ip     The IPv6 packet to modify
 * @param value  The flow label value
 */
void ip_set_flow_label(struct ip_packet *const ip, const uint32_t value)
{
	assert(ip->version == IPV6);
	ipv6_set_flow_label(&ip->header.v6, value);
}


/**
 * @brief Get the source address of an IPv6 packet
 *
 * The function does not handle \ref ip_packet whose \ref ip_packet::version
 * is not \ref IPV6.
 *
 * @param ip The IPv6 packet to analyze
 * @return   The source address of the given IPv6 packet
 */
const struct ipv6_addr * ipv6_get_saddr(const struct ip_packet *const ip)
{
	assert(ip->version == IPV6);
	return &(ip->header.v6.saddr);
}


/**
 * @brief Get the destination address of an IPv6 packet
 *
 * The function does not handle \ref ip_packet whose \ref ip_packet::version
 * is not \ref IPV6.
 *
 * @param ip The IPv6 packet to analyze
 * @return   The source address of the given IPv6 packet
 */
const struct ipv6_addr * ipv6_get_daddr(const struct ip_packet *const ip)
{
	assert(ip->version == IPV6);
	return &(ip->header.v6.daddr);
}


/**
 * Private functions used by the IP module:
 * (please do not use directly)
 */

/**
 * @brief Find the next header and next layer transported by an IP packet
 *
 * @param ip       The IP packet to analyze
 * @param[out] nh  The first IP extension or the transport layer
 * @param[out] nl  The transport layer
 * @return         true if all extensions are well-formed,
 *                 false otherwise
 */
static bool ip_find_next_layer(const struct ip_packet *const ip,
                               struct net_hdr *const nh,
                               struct net_hdr *const nl)
{
	if(ip->version == IPV4)
	{
		size_t ip_hdr_len;

		/* find next header after IPv4 header */
		nh->proto = ip->header.v4.protocol;

		if(ip->size < sizeof(struct ipv4_hdr))
		{
			goto error;
		}
		ip_hdr_len = ip_get_hdrlen(ip);

		nh->data = ((uint8_t *) ip->data) + ip_hdr_len;
		nh->len = ip->size - ip_hdr_len;

		/* no support for IPv4 extension headers, so next layer is next header */
		nl->proto = nh->proto;
		nl->data = nh->data;
		nl->len = nh->len;
	}
	else if(ip->version == IPV6)
	{
		/* find next header after IPv6 header */
		nh->proto = ip->header.v6.nh;

		if(ip->size < sizeof(struct ipv6_hdr))
		{
			goto error;
		}
		nh->data = ((uint8_t *) ip->data) + sizeof(struct ipv6_hdr);
		nh->len = ip->size - sizeof(struct ipv6_hdr);

		/* find next layer after IPv6 extension headers */
		if(!ext_get_next_layer(nh, nl))
		{
			goto error;
		}
	}
	else /* IP_UNKNOWN */
	{
		goto error;
	}

	return true;

error:
	return false;
}


/**
 * @brief Find the next layer transported by an IP extension
 *
 * @param nh       The first IP extension
 * @param[out] nl  The next layer
 * @return         true if all extensions are well-formed,
 *                 false otherwise
 */
static bool ext_get_next_layer(const struct net_hdr *const nh,
                               struct net_hdr *const nl)
{
	uint8_t ext_types_count[ROHC_IPPROTO_MAX + 1] = { 0 };
	unsigned int ext_type;
	size_t remain_len = nh->len;
	size_t ext_nr = 0;

	nl->proto = nh->proto;
	nl->data = nh->data;
	nl->len = nh->len;

	/* parse packet until all extension headers are parsed */
	while(rohc_is_ipv6_opt(nl->proto))
	{
		if(ext_types_count[nl->proto] >= 255)
		{
			return false;
		}
		ext_types_count[nl->proto]++;
		ext_nr++;

		/* RFC 2460 §4 reads:
		 *   The Hop-by-Hop Options header, when present, must immediately follow
		 *   the IPv6 header. */
		if(nl->proto == ROHC_IPPROTO_HOPOPTS && ext_nr != 1)
		{
			return false;
		}

		/* parse extension header */
		if(!ext_get_next_header(nl->data, remain_len, nl))
		{
			return false;
		}
		remain_len -= nl->len;
	}
	nl->len = remain_len;

	/* RFC 2460 §4.1 reads:
	 *   Each extension header should occur at most once, except for the Destination
	 *   Options header which should occur at most twice (once before a Routing
	 *   header and once before the upper-layer header). */
	for(ext_type = 0; ext_type <= ROHC_IPPROTO_MAX; ext_type++)
	{
		if((ext_type == ROHC_IPPROTO_DSTOPTS && ext_types_count[ext_type] > 2) ||
		   (ext_type != ROHC_IPPROTO_DSTOPTS && ext_types_count[ext_type] > 1))
		{
			return false;
		}
	}

	return true;
}


/**
 * @brief Find the next header transported by an IP extension
 *
 * @param ext      The extension header
 * @param ext_len  The maximum length of the extension
 * @param[out] nh  The next header transported by the extension header
 * @return         true if the extension is well-formed,
 *                 false otherwise
 */
<<<<<<< HEAD
bool get_ip_version(const unsigned char *const packet,
                    const size_t size,
                    ip_version *const version)
=======
static bool ext_get_next_header(const uint8_t *const ext,
                                const size_t ext_len,
                                struct net_hdr *const nh)
>>>>>>> 02610a12
{
	/* parse the Next Header and Length fields */
	if(ext_len < 2)
	{
		goto error;
	}
	nh->proto = ext[0];
	nh->len = (ext[1] + 1) * 8;

	if(nh->len > ext_len)
	{
		goto error;
	}
	nh->data = (uint8_t *) ext + nh->len;

	return true;

error:
	return false;
<<<<<<< HEAD
}


/**
 * @brief Find the next header and next layer transported by an IP packet
 *
 * @param ip       The IP packet to analyze
 * @param[out] nh  The first IP extension or the transport layer
 * @param[out] nl  The transport layer
 * @return         true if all extensions are well-formed,
 *                 false otherwise
 */
static bool ip_find_next_layer(const struct ip_packet *const ip,
                               struct net_hdr *const nh,
                               struct net_hdr *const nl)
{
	if(ip->version == IPV4)
	{
		/* find next header after IPv4 header */
		nh->proto = ip->header.v4.protocol;

		if(ip->size < sizeof(struct ipv4_hdr))
		{
			goto error;
		}
		else if(ip->size == sizeof(struct ipv4_hdr))
		{
			nh->data = NULL;
			nh->len = 0;
		}
		else
		{
			nh->data = ((unsigned char *) ip->data) + sizeof(struct ipv4_hdr);
			nh->len = ip->size - sizeof(struct ipv4_hdr);
		}

		/* no support for IPv4 extension headers, so next layer is next header */
		nl->proto = nh->proto;
		nl->data = nh->data;
		nl->len = nh->len;
	}
	else if(ip->version == IPV6)
	{
		/* find next header after IPv6 header */
		nh->proto = ip->header.v6.ip6_nxt;

		if(ip->size < sizeof(struct ipv6_hdr))
		{
			goto error;
		}
		nh->data = ((unsigned char *) ip->data) + sizeof(struct ipv6_hdr);
		nh->len = ip->size - sizeof(struct ipv6_hdr);

		/* find next layer after IPv6 extension headers */
		if(!ext_get_next_layer(nh, nl))
		{
			goto error;
		}
	}
	else /* IP_UNKNOWN */
	{
		goto error;
	}

	return true;

error:
	return false;
}


/**
 * @brief Find the next layer transported by an IP extension
 *
 * @param nh       The first IP extension
 * @param[out] nl  The next layer
 * @return         true if all extensions are well-formed,
 *                 false otherwise
 */
static bool ext_get_next_layer(const struct net_hdr *const nh,
                               struct net_hdr *const nl)
{
	size_t remain_len = nh->len;

	nl->proto = nh->proto;
	nl->data = nh->data;
	nl->len = nh->len;

	while(rohc_is_ipv6_opt(nl->proto))
	{
		if(!ext_get_next_header(nl->data, remain_len, nl))
		{
			return false;
		}
		remain_len -= nl->len;
	}
	nl->len = remain_len;

	return true;
}


/**
 * @brief Find the next header transported by an IP extension
 *
 * @param ext      The extension header
 * @param ext_len  The maximum length of the extension
 * @param[out] nh  The next header transported by the extension header
 * @return         true if the extension is well-formed,
 *                 false otherwise
 */
static bool ext_get_next_header(const unsigned char *const ext,
                                const size_t ext_len,
                                struct net_hdr *const nh)
{
	/* parse the Next Header and Length fields */
	if(ext_len < 2)
	{
		goto error;
	}
	nh->proto = ext[0];
	nh->len = (ext[1] + 1) * 8;

	if(nh->len > ext_len)
	{
		goto error;
	}
	nh->data = (uint8_t *) ext + nh->len;

	return true;

error:
	return false;
=======
>>>>>>> 02610a12
}
<|MERGE_RESOLUTION|>--- conflicted
+++ resolved
@@ -28,12 +28,9 @@
 #include "ip.h"
 #include "rohc_utils.h"
 #include "protocols/ip_numbers.h"
-<<<<<<< HEAD
-=======
 #include "protocols/ip.h"
 #include "protocols/ipv4.h"
 #include "protocols/ipv6.h"
->>>>>>> 02610a12
 
 #ifndef __KERNEL__
 #  include <string.h>
@@ -50,11 +47,7 @@
                                struct net_hdr *const nl)
 	__attribute__((warn_unused_result, nonnull(1, 2)));
 
-<<<<<<< HEAD
-static bool ext_get_next_header(const unsigned char *const ext,
-=======
 static bool ext_get_next_header(const uint8_t *const ext,
->>>>>>> 02610a12
                                 const size_t ext_len,
                                 struct net_hdr *const nh)
 	__attribute__((warn_unused_result, nonnull(1, 3)));
@@ -75,11 +68,7 @@
  * @return       Whether the IP packet was successfully created or not
  */
 bool ip_create(struct ip_packet *const ip,
-<<<<<<< HEAD
-               const unsigned char *const packet,
-=======
                const uint8_t *const packet,
->>>>>>> 02610a12
                const size_t size)
 {
 	const struct ip_hdr *const ip_hdr = (struct ip_hdr *) packet;
@@ -230,19 +219,6 @@
 bool ip_get_inner_packet(const struct ip_packet *const outer,
                          struct ip_packet *const inner)
 {
-<<<<<<< HEAD
-	unsigned char *next_header;
-
-	/* get the next header data in the IP packet (skip IP extensions) */
-	next_header = ip_get_next_layer(outer);
-	if(next_header == NULL)
-	{
-		/* no next header, or malformed packet */
-		return false;
-	}
-
-=======
->>>>>>> 02610a12
 	/* create an IP packet with the next header data */
 	return ip_create(inner, outer->nl.data, outer->nl.len);
 }
@@ -282,11 +258,7 @@
 uint8_t * ip_get_next_layer(const struct ip_packet *const ip)
 {
 	/* function does not handle non-IPv4/IPv6 packets */
-<<<<<<< HEAD
-	assert(ip->version != IP_UNKNOWN);
-=======
 	assert(ip->version == IPV4 || ip->version == IPV6);
->>>>>>> 02610a12
 
 	return ip->nl.data;
 }
@@ -351,15 +323,6 @@
 	*type = ext[0];
 
 	if(rohc_is_ipv6_opt(*type))
-<<<<<<< HEAD
-	{
-		/* known extension headers */
-		length = ext[1];
-		next_header = (unsigned char *)(ext + (length + 1) * 8);
-	}
-	else
-	{
-=======
 	{
 		/* known extension headers */
 		const uint8_t length = ext[1];
@@ -367,7 +330,6 @@
 	}
 	else
 	{
->>>>>>> 02610a12
 		next_header = NULL;
 	}
 
@@ -510,43 +472,6 @@
 #if defined(NDEBUG) || defined(__KERNEL__) || defined(ENABLE_DEAD_CODE)
 		len = 0;
 #endif
-<<<<<<< HEAD
-		assert(0);
-	}
-
-	return len;
-}
-
-
-/**
- * @brief Get the length of an IPv4/IPv6 payload
- *
- * The function does not handle \ref ip_packet whose \ref ip_packet::version
- * is \ref IP_UNKNOWN.
- *
- * @param ip The IPv4/IPv6 packet to analyze
- * @return   The length of the IPv4/IPv6 payload if successful, 0 otherwise
- */
-unsigned int ip_get_plen(const struct ip_packet *const ip)
-{
-	unsigned int len;
-
-	if(ip->version == IPV4)
-	{
-		len = rohc_ntoh16(ip->header.v4.tot_len) - ip->header.v4.ihl * 4;
-	}
-	else if(ip->version == IPV6)
-	{
-		len = ip->nl.len;
-	}
-	else
-	{
-		/* function does not handle non-IPv4/IPv6 packets */
-#if defined(NDEBUG) || defined(__KERNEL__) || defined(ENABLE_DEAD_CODE)
-		len = 0;
-#endif
-=======
->>>>>>> 02610a12
 		assert(0);
 	}
 
@@ -618,11 +543,7 @@
 	}
 	else if(ip->version == IPV6)
 	{
-<<<<<<< HEAD
-		ip->header.v6.ip6_nxt = value & 0xff;
-=======
 		ip->header.v6.nh = value & 0xff;
->>>>>>> 02610a12
 		ip->nl.proto = value & 0xff;
 	}
 	else
@@ -1192,15 +1113,9 @@
  * @return         true if the extension is well-formed,
  *                 false otherwise
  */
-<<<<<<< HEAD
-bool get_ip_version(const unsigned char *const packet,
-                    const size_t size,
-                    ip_version *const version)
-=======
 static bool ext_get_next_header(const uint8_t *const ext,
                                 const size_t ext_len,
                                 struct net_hdr *const nh)
->>>>>>> 02610a12
 {
 	/* parse the Next Header and Length fields */
 	if(ext_len < 2)
@@ -1220,140 +1135,4 @@
 
 error:
 	return false;
-<<<<<<< HEAD
-}
-
-
-/**
- * @brief Find the next header and next layer transported by an IP packet
- *
- * @param ip       The IP packet to analyze
- * @param[out] nh  The first IP extension or the transport layer
- * @param[out] nl  The transport layer
- * @return         true if all extensions are well-formed,
- *                 false otherwise
- */
-static bool ip_find_next_layer(const struct ip_packet *const ip,
-                               struct net_hdr *const nh,
-                               struct net_hdr *const nl)
-{
-	if(ip->version == IPV4)
-	{
-		/* find next header after IPv4 header */
-		nh->proto = ip->header.v4.protocol;
-
-		if(ip->size < sizeof(struct ipv4_hdr))
-		{
-			goto error;
-		}
-		else if(ip->size == sizeof(struct ipv4_hdr))
-		{
-			nh->data = NULL;
-			nh->len = 0;
-		}
-		else
-		{
-			nh->data = ((unsigned char *) ip->data) + sizeof(struct ipv4_hdr);
-			nh->len = ip->size - sizeof(struct ipv4_hdr);
-		}
-
-		/* no support for IPv4 extension headers, so next layer is next header */
-		nl->proto = nh->proto;
-		nl->data = nh->data;
-		nl->len = nh->len;
-	}
-	else if(ip->version == IPV6)
-	{
-		/* find next header after IPv6 header */
-		nh->proto = ip->header.v6.ip6_nxt;
-
-		if(ip->size < sizeof(struct ipv6_hdr))
-		{
-			goto error;
-		}
-		nh->data = ((unsigned char *) ip->data) + sizeof(struct ipv6_hdr);
-		nh->len = ip->size - sizeof(struct ipv6_hdr);
-
-		/* find next layer after IPv6 extension headers */
-		if(!ext_get_next_layer(nh, nl))
-		{
-			goto error;
-		}
-	}
-	else /* IP_UNKNOWN */
-	{
-		goto error;
-	}
-
-	return true;
-
-error:
-	return false;
-}
-
-
-/**
- * @brief Find the next layer transported by an IP extension
- *
- * @param nh       The first IP extension
- * @param[out] nl  The next layer
- * @return         true if all extensions are well-formed,
- *                 false otherwise
- */
-static bool ext_get_next_layer(const struct net_hdr *const nh,
-                               struct net_hdr *const nl)
-{
-	size_t remain_len = nh->len;
-
-	nl->proto = nh->proto;
-	nl->data = nh->data;
-	nl->len = nh->len;
-
-	while(rohc_is_ipv6_opt(nl->proto))
-	{
-		if(!ext_get_next_header(nl->data, remain_len, nl))
-		{
-			return false;
-		}
-		remain_len -= nl->len;
-	}
-	nl->len = remain_len;
-
-	return true;
-}
-
-
-/**
- * @brief Find the next header transported by an IP extension
- *
- * @param ext      The extension header
- * @param ext_len  The maximum length of the extension
- * @param[out] nh  The next header transported by the extension header
- * @return         true if the extension is well-formed,
- *                 false otherwise
- */
-static bool ext_get_next_header(const unsigned char *const ext,
-                                const size_t ext_len,
-                                struct net_hdr *const nh)
-{
-	/* parse the Next Header and Length fields */
-	if(ext_len < 2)
-	{
-		goto error;
-	}
-	nh->proto = ext[0];
-	nh->len = (ext[1] + 1) * 8;
-
-	if(nh->len > ext_len)
-	{
-		goto error;
-	}
-	nh->data = (uint8_t *) ext + nh->len;
-
-	return true;
-
-error:
-	return false;
-=======
->>>>>>> 02610a12
-}
+}
