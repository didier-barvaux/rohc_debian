--- conflicted
+++ resolved
@@ -146,11 +146,7 @@
  * @return    The IPv4 checksum
  */
 static inline uint16_t ip_fast_csum(const uint8_t *iph,
-<<<<<<< HEAD
-                                    size_t ihl)
-=======
                                     const size_t ihl)
->>>>>>> 02610a12
 {
 	uint32_t __ihl = ihl;
 	uint32_t sum;
@@ -297,65 +293,6 @@
 
 /* Generic functions */
 
-<<<<<<< HEAD
-bool ROHC_EXPORT ip_create(struct ip_packet *const ip,
-                           const uint8_t *const packet,
-                           const size_t size)
-	__attribute__((warn_unused_result, nonnull(1, 2)));
-bool ROHC_EXPORT ip_get_inner_packet(const struct ip_packet *const outer,
-                                     struct ip_packet *const inner)
-	__attribute__((warn_unused_result, nonnull(1, 2)));
-
-const uint8_t * ROHC_EXPORT ip_get_raw_data(const struct ip_packet *const ip)
-	__attribute__((warn_unused_result, nonnull(1)));
-uint8_t * ROHC_EXPORT ip_get_next_header(const struct ip_packet *const ip,
-                                               uint8_t *const type)
-	__attribute__((warn_unused_result, nonnull(1, 2)));
-uint8_t * ROHC_EXPORT ip_get_next_layer(const struct ip_packet *const ip)
-	__attribute__((warn_unused_result, nonnull(1)));
-uint8_t * ROHC_EXPORT ip_get_next_ext_from_ip(const struct ip_packet *const ip,
-                                                    uint8_t *const type)
-	__attribute__((warn_unused_result, nonnull(1, 2)));
-uint8_t * ROHC_EXPORT ip_get_next_ext_from_ext(const uint8_t *const ext,
-                                                     uint8_t *const type)
-	__attribute__((warn_unused_result, nonnull(1, 2)));
-
-unsigned int ROHC_EXPORT ip_get_totlen(const struct ip_packet *const ip)
-	__attribute__((warn_unused_result, nonnull(1)));
-unsigned int ROHC_EXPORT ip_get_hdrlen(const struct ip_packet *const ip)
-	__attribute__((warn_unused_result, nonnull(1)));
-unsigned int ROHC_EXPORT ip_get_plen(const struct ip_packet *const ip)
-	__attribute__((warn_unused_result, nonnull(1)));
-
-bool ROHC_EXPORT ip_is_fragment(const struct ip_packet *const ip)
-	__attribute__((warn_unused_result, nonnull(1), pure));
-ip_version ROHC_EXPORT ip_get_version(const struct ip_packet *const ip)
-	__attribute__((warn_unused_result, nonnull(1), pure));
-uint8_t ROHC_EXPORT ip_get_protocol(const struct ip_packet *const ip)
-	__attribute__((warn_unused_result, nonnull(1), pure));
-unsigned int ROHC_EXPORT ip_get_tos(const struct ip_packet *const ip)
-	__attribute__((warn_unused_result, nonnull(1), pure));
-unsigned int ROHC_EXPORT ip_get_ttl(const struct ip_packet *const ip)
-	__attribute__((warn_unused_result, nonnull(1), pure));
-
-void ROHC_EXPORT ip_set_version(struct ip_packet *const ip,
-                                const ip_version value)
-	__attribute__((nonnull(1)));
-void ROHC_EXPORT ip_set_protocol(struct ip_packet *const ip,
-                                 const uint8_t value)
-	__attribute__((nonnull(1)));
-void ROHC_EXPORT ip_set_tos(struct ip_packet *const ip,
-                            const uint8_t value)
-	__attribute__((nonnull(1)));
-void ROHC_EXPORT ip_set_ttl(struct ip_packet *const ip,
-                            const uint8_t value)
-	__attribute__((nonnull(1)));
-void ROHC_EXPORT ip_set_saddr(struct ip_packet *const ip,
-                              const uint8_t *value)
-	__attribute__((nonnull(1, 2)));
-void ROHC_EXPORT ip_set_daddr(struct ip_packet *const ip,
-                              const uint8_t *value)
-=======
 bool ip_create(struct ip_packet *const ip,
                const uint8_t *const packet,
                const size_t size)
@@ -405,30 +342,10 @@
 void ip_set_saddr(struct ip_packet *const ip, const uint8_t *value)
 	__attribute__((nonnull(1, 2)));
 void ip_set_daddr(struct ip_packet *const ip, const uint8_t *value)
->>>>>>> 02610a12
 	__attribute__((nonnull(1, 2)));
 
 /* IPv4 specific functions */
 
-<<<<<<< HEAD
-const struct ipv4_hdr * ROHC_EXPORT ipv4_get_header(const struct ip_packet *const ip)
-	__attribute__((warn_unused_result, nonnull(1), pure));
-uint16_t ROHC_EXPORT ipv4_get_id(const struct ip_packet *const ip)
-	__attribute__((warn_unused_result, nonnull(1), pure));
-uint16_t ROHC_EXPORT ipv4_get_id_nbo(const struct ip_packet *const ip,
-                                     const unsigned int nbo)
-	__attribute__((warn_unused_result, nonnull(1), pure));
-int ROHC_EXPORT ipv4_get_df(const struct ip_packet *const ip)
-	__attribute__((warn_unused_result, nonnull(1), pure));
-uint32_t ROHC_EXPORT ipv4_get_saddr(const struct ip_packet *const ip)
-	__attribute__((warn_unused_result, nonnull(1), pure));
-uint32_t ROHC_EXPORT ipv4_get_daddr(const struct ip_packet *const ip)
-	__attribute__((warn_unused_result, nonnull(1), pure));
-
-void ROHC_EXPORT ipv4_set_id(struct ip_packet *const ip, const int value)
-	__attribute__((nonnull(1)));
-void ROHC_EXPORT ipv4_set_df(struct ip_packet *const ip, const int value)
-=======
 const struct ipv4_hdr * ipv4_get_header(const struct ip_packet *const ip)
 	__attribute__((warn_unused_result, nonnull(1), pure));
 uint16_t ipv4_get_id(const struct ip_packet *const ip)
@@ -445,34 +362,10 @@
 void ipv4_set_id(struct ip_packet *const ip, const int value)
 	__attribute__((nonnull(1)));
 void ipv4_set_df(struct ip_packet *const ip, const int value)
->>>>>>> 02610a12
 	__attribute__((nonnull(1)));
 
 /* IPv6 specific functions */
 
-<<<<<<< HEAD
-const struct ipv6_hdr * ROHC_EXPORT ipv6_get_header(const struct ip_packet *const ip)
-	__attribute__((warn_unused_result, nonnull(1), pure));
-uint32_t ROHC_EXPORT ipv6_get_flow_label(const struct ip_packet *const ip)
-	__attribute__((warn_unused_result, nonnull(1), pure));
-const struct ipv6_addr * ROHC_EXPORT ipv6_get_saddr(const struct ip_packet *const ip)
-	__attribute__((warn_unused_result, nonnull(1), pure));
-const struct ipv6_addr * ROHC_EXPORT ipv6_get_daddr(const struct ip_packet *const ip)
-	__attribute__((warn_unused_result, nonnull(1), pure));
-void ROHC_EXPORT ipv6_set_flow_label(struct ip_packet *const ip,
-                                     const uint32_t value)
-	__attribute__((nonnull(1)));
-unsigned short ROHC_EXPORT ip_get_extension_size(const uint8_t *const ext)
-	__attribute__((warn_unused_result, nonnull(1)));
-unsigned short ROHC_EXPORT ip_get_total_extension_size(const struct ip_packet *const ip)
-	__attribute__((warn_unused_result, nonnull(1)));
-
-/* Private functions (do not use directly) */
-bool get_ip_version(const uint8_t *const packet,
-                    const size_t size,
-                    ip_version *const version)
-	__attribute__((warn_unused_result, nonnull(1, 3)));
-=======
 const struct ipv6_hdr * ipv6_get_header(const struct ip_packet *const ip)
 	__attribute__((warn_unused_result, nonnull(1), pure));
 uint32_t ip_get_flow_label(const struct ip_packet *const ip)
@@ -487,7 +380,6 @@
 	__attribute__((warn_unused_result, nonnull(1), pure));
 unsigned short ip_get_total_extension_size(const struct ip_packet *const ip)
 	__attribute__((warn_unused_result, nonnull(1)));
->>>>>>> 02610a12
 
 
 #endif
