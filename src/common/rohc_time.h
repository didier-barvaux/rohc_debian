/*
 * Copyright 2013,2014 Didier Barvaux
 *
 * This library is free software; you can redistribute it and/or
 * modify it under the terms of the GNU Lesser General Public
 * License as published by the Free Software Foundation; either
 * version 2.1 of the License, or (at your option) any later version.
 *
 * This library is distributed in the hope that it will be useful,
 * but WITHOUT ANY WARRANTY; without even the implied warranty of
 * MERCHANTABILITY or FITNESS FOR A PARTICULAR PURPOSE.  See the GNU
 * Lesser General Public License for more details.
 *
 * You should have received a copy of the GNU Lesser General Public
 * License along with this library; if not, write to the Free Software
 * Foundation, Inc., 51 Franklin Street, Fifth Floor, Boston, MA  02110-1301  USA
 */

/**
 * @file    rohc_time.h
 * @brief   ROHC public definitions related to time
 * @author  Didier Barvaux <didier@barvaux.org>
 */

#ifndef ROHC_TIME_H
#define ROHC_TIME_H

#ifdef __cplusplus
extern "C"
{
#endif

<<<<<<< HEAD
/** Macro that handles DLL export declarations gracefully */
#ifdef DLL_EXPORT /* passed by autotools on command line */
	#define ROHC_EXPORT __declspec(dllexport)
#else
	#define ROHC_EXPORT
#endif

=======
>>>>>>> 02610a12
#include <stdint.h>


/**
 * @brief A timestamp for the ROHC library
<<<<<<< HEAD
 *
 * Could be easily created from \e struct \e timespec on UNIX:
 * \code
   struct rohc_ts rohc_ts;
   struct timespec unix_ts;
   ...
   rohc_ts.sec = unix_ts.tv_sec;
   rohc_ts.nsec = unix_ts.tv_nsec;
   ...
\endcode
 *
=======
 *
 * Could be easily created from \e struct \e timespec on UNIX:
 * \code
   struct rohc_ts rohc_ts;
   struct timespec unix_ts;
   ...
   rohc_ts.sec = unix_ts.tv_sec;
   rohc_ts.nsec = unix_ts.tv_nsec;
   ...
\endcode
 *
>>>>>>> 02610a12
 * @ingroup rohc
 */
struct rohc_ts
{
	uint64_t sec;   /**< The seconds part of the timestamp */
	uint64_t nsec;  /**< The nanoseconds part of the timestamp */
};

#ifdef __cplusplus
}
#endif

#endif /* ROHC_TIME_H */
<|MERGE_RESOLUTION|>--- conflicted
+++ resolved
@@ -30,22 +30,11 @@
 {
 #endif
 
-<<<<<<< HEAD
-/** Macro that handles DLL export declarations gracefully */
-#ifdef DLL_EXPORT /* passed by autotools on command line */
-	#define ROHC_EXPORT __declspec(dllexport)
-#else
-	#define ROHC_EXPORT
-#endif
-
-=======
->>>>>>> 02610a12
 #include <stdint.h>
 
 
 /**
  * @brief A timestamp for the ROHC library
-<<<<<<< HEAD
  *
  * Could be easily created from \e struct \e timespec on UNIX:
  * \code
@@ -57,19 +46,6 @@
    ...
 \endcode
  *
-=======
- *
- * Could be easily created from \e struct \e timespec on UNIX:
- * \code
-   struct rohc_ts rohc_ts;
-   struct timespec unix_ts;
-   ...
-   rohc_ts.sec = unix_ts.tv_sec;
-   rohc_ts.nsec = unix_ts.tv_nsec;
-   ...
-\endcode
- *
->>>>>>> 02610a12
  * @ingroup rohc
  */
 struct rohc_ts
