/*
 * Copyright 2011,2012,2013 Didier Barvaux
 * Copyright 2007,2009,2010,2013 Viveris Technologies
 *
 * This library is free software; you can redistribute it and/or
 * modify it under the terms of the GNU Lesser General Public
 * License as published by the Free Software Foundation; either
 * version 2.1 of the License, or (at your option) any later version.
 *
 * This library is distributed in the hope that it will be useful,
 * but WITHOUT ANY WARRANTY; without even the implied warranty of
 * MERCHANTABILITY or FITNESS FOR A PARTICULAR PURPOSE.  See the GNU
 * Lesser General Public License for more details.
 *
 * You should have received a copy of the GNU Lesser General Public
 * License along with this library; if not, write to the Free Software
 * Foundation, Inc., 51 Franklin Street, Fifth Floor, Boston, MA  02110-1301  USA
 */

/**
 * @file sdvl.h
 * @brief Self-Describing Variable-Length (SDVL) encoding
 * @author Didier Barvaux <didier.barvaux@toulouse.viveris.com>
 * @author Didier Barvaux <didier@barvaux.org>
 */

#ifndef ROHC_COMMON_SDVL_H
#define ROHC_COMMON_SDVL_H
<<<<<<< HEAD

#include "dllexport.h"
=======
>>>>>>> 02610a12

#include <stdlib.h>
#include <stdint.h>
#ifdef __KERNEL__
#  include <linux/types.h>
#else
#  include <stdbool.h>
#endif


/*
 * Constants related to fields length for SDVL-encoding
 */

/** The maximum numbers of bits that can be SDVL-encoded in 1, 2, 3
 *  and 4 bytes */
typedef enum
{
	/** Maximum number of bits in 1 SDVL-encoded byte */
	ROHC_SDVL_MAX_BITS_IN_1_BYTE = 7U,
	/** Maximum number of bits in 2 SDVL-encoded byte */
	ROHC_SDVL_MAX_BITS_IN_2_BYTES = 14U,
	/** Maximum number of bits in 3 SDVL-encoded byte */
	ROHC_SDVL_MAX_BITS_IN_3_BYTES = 21U,
	/** Maximum number of bits in 4 SDVL-encoded byte */
	ROHC_SDVL_MAX_BITS_IN_4_BYTES = 29U,
} rohc_sdvl_max_bits_t;


/*
 * Function prototypes.
 */

<<<<<<< HEAD
bool ROHC_EXPORT sdvl_can_value_be_encoded(const uint32_t value)
	__attribute__((warn_unused_result, const));
bool ROHC_EXPORT sdvl_can_length_be_encoded(const size_t bits_nr)
	__attribute__((warn_unused_result, const));

size_t ROHC_EXPORT sdvl_get_min_len(const size_t nr_min_required,
                                    const size_t nr_encoded)
	__attribute__((warn_unused_result, const));

size_t ROHC_EXPORT sdvl_get_encoded_len(const uint32_t value)
	__attribute__((warn_unused_result, const));

bool ROHC_EXPORT sdvl_encode(uint8_t *const packet,
                             const size_t packet_max_len,
                             size_t *const packet_len,
                             const uint32_t value,
                             const size_t bits_nr)
	__attribute__((warn_unused_result, nonnull(1, 3)));

bool ROHC_EXPORT sdvl_encode_full(uint8_t *const packet,
                                  const size_t packet_max_len,
                                  size_t *const packet_len,
                                  const uint32_t value)
	__attribute__((warn_unused_result, nonnull(1, 3)));

size_t ROHC_EXPORT sdvl_decode(const uint8_t *const data,
                               const size_t length,
                               uint32_t *const value,
                               size_t *const bits_nr)
=======
bool sdvl_can_value_be_encoded(const uint32_t value)
	__attribute__((warn_unused_result, const));
bool sdvl_can_length_be_encoded(const size_t bits_nr)
	__attribute__((warn_unused_result, const));

size_t sdvl_get_min_len(const size_t nr_min_required, const size_t nr_encoded)
	__attribute__((warn_unused_result, const));

size_t sdvl_get_encoded_len(const uint32_t value)
	__attribute__((warn_unused_result, const));

bool sdvl_encode(uint8_t *const packet,
                 const size_t packet_max_len,
                 size_t *const packet_len,
                 const uint32_t value,
                 const size_t bits_nr)
	__attribute__((warn_unused_result, nonnull(1, 3)));

bool sdvl_encode_full(uint8_t *const packet,
                      const size_t packet_max_len,
                      size_t *const packet_len,
                      const uint32_t value)
	__attribute__((warn_unused_result, nonnull(1, 3)));

size_t sdvl_decode(const uint8_t *const data,
                   const size_t length,
                   uint32_t *const value,
                   size_t *const bits_nr)
>>>>>>> 02610a12
	__attribute__((warn_unused_result, nonnull(1, 3, 4)));

#endif
<|MERGE_RESOLUTION|>--- conflicted
+++ resolved
@@ -26,11 +26,6 @@
 
 #ifndef ROHC_COMMON_SDVL_H
 #define ROHC_COMMON_SDVL_H
-<<<<<<< HEAD
-
-#include "dllexport.h"
-=======
->>>>>>> 02610a12
 
 #include <stdlib.h>
 #include <stdint.h>
@@ -64,37 +59,6 @@
  * Function prototypes.
  */
 
-<<<<<<< HEAD
-bool ROHC_EXPORT sdvl_can_value_be_encoded(const uint32_t value)
-	__attribute__((warn_unused_result, const));
-bool ROHC_EXPORT sdvl_can_length_be_encoded(const size_t bits_nr)
-	__attribute__((warn_unused_result, const));
-
-size_t ROHC_EXPORT sdvl_get_min_len(const size_t nr_min_required,
-                                    const size_t nr_encoded)
-	__attribute__((warn_unused_result, const));
-
-size_t ROHC_EXPORT sdvl_get_encoded_len(const uint32_t value)
-	__attribute__((warn_unused_result, const));
-
-bool ROHC_EXPORT sdvl_encode(uint8_t *const packet,
-                             const size_t packet_max_len,
-                             size_t *const packet_len,
-                             const uint32_t value,
-                             const size_t bits_nr)
-	__attribute__((warn_unused_result, nonnull(1, 3)));
-
-bool ROHC_EXPORT sdvl_encode_full(uint8_t *const packet,
-                                  const size_t packet_max_len,
-                                  size_t *const packet_len,
-                                  const uint32_t value)
-	__attribute__((warn_unused_result, nonnull(1, 3)));
-
-size_t ROHC_EXPORT sdvl_decode(const uint8_t *const data,
-                               const size_t length,
-                               uint32_t *const value,
-                               size_t *const bits_nr)
-=======
 bool sdvl_can_value_be_encoded(const uint32_t value)
 	__attribute__((warn_unused_result, const));
 bool sdvl_can_length_be_encoded(const size_t bits_nr)
@@ -123,7 +87,6 @@
                    const size_t length,
                    uint32_t *const value,
                    size_t *const bits_nr)
->>>>>>> 02610a12
 	__attribute__((warn_unused_result, nonnull(1, 3, 4)));
 
 #endif
