/*
 * Copyright 2007,2008 CNES
 * Copyright 2011,2012,2013 Didier Barvaux
 * Copyright 2007,2008 Thales Alenia Space
 * Copyright 2009,2010 Thales Communications
 * Copyright 2007,2009,2010,2012,2013 Viveris Technologies
 * Copyright 2012 WBX
 *
 * This library is free software; you can redistribute it and/or
 * modify it under the terms of the GNU Lesser General Public
 * License as published by the Free Software Foundation; either
 * version 2.1 of the License, or (at your option) any later version.
 *
 * This library is distributed in the hope that it will be useful,
 * but WITHOUT ANY WARRANTY; without even the implied warranty of
 * MERCHANTABILITY or FITNESS FOR A PARTICULAR PURPOSE.  See the GNU
 * Lesser General Public License for more details.
 *
 * You should have received a copy of the GNU Lesser General Public
 * License along with this library; if not, write to the Free Software
 * Foundation, Inc., 51 Franklin Street, Fifth Floor, Boston, MA  02110-1301  USA
 */

/**
 * @file crc.h
 * @brief ROHC CRC routines
 * @author Didier Barvaux <didier.barvaux@toulouse.viveris.com>
 * @author Didier Barvaux <didier@barvaux.org>
 * @author FWX <rohc_team@dialine.fr>
 */

#ifndef ROHC_COMMON_CRC_H
#define ROHC_COMMON_CRC_H

#include "ip.h"

#ifdef __KERNEL__
#  include <linux/types.h>
#else
#  include <stdbool.h>
#endif

/// The CRC-3 initial value
#define CRC_INIT_3 0x7
/// The CRC-7 initial value
#define CRC_INIT_7 0x7f
/// The CRC-8 initial value
#define CRC_INIT_8 0xff

/** The FCS-32 initial value */
#define CRC_INIT_FCS32 0xffffffff
/** The length (in bytes) of the FCS-32 CRC */
#define CRC_FCS32_LEN  4U

/** The different types of CRC used to protect ROHC headers */
typedef enum
{
	ROHC_CRC_TYPE_NONE = 0,  /**< No CRC selected */
	ROHC_CRC_TYPE_3 = 3,     /**< The CRC-3 type */
	ROHC_CRC_TYPE_7 = 7,     /**< The CRC-7 type */
	ROHC_CRC_TYPE_8 = 8,     /**< The CRC-8 type */
} rohc_crc_type_t;


/*
 * Function prototypes.
 */

<<<<<<< HEAD
bool ROHC_EXPORT rohc_crc_init_table(uint8_t *const table,
                                     const rohc_crc_type_t crc_type)
	__attribute__((nonnull(1), warn_unused_result));

uint8_t ROHC_EXPORT crc_calculate(const rohc_crc_type_t crc_type,
                                  const uint8_t *const data,
                                  const size_t length,
                                  const uint8_t init_val,
                                  const uint8_t *const crc_table)
	__attribute__((nonnull(2, 5), warn_unused_result));

uint32_t ROHC_EXPORT crc_calc_fcs32(const uint8_t *const data,
                                    const size_t length,
                                    const uint32_t init_val)
	__attribute__((nonnull(1), warn_unused_result));

uint8_t ROHC_EXPORT compute_crc_static(const uint8_t *const ip,
                                       const uint8_t *const ip2,
                                       const uint8_t *const next_header,
                                       const rohc_crc_type_t crc_type,
                                       const uint8_t init_val,
                                       const uint8_t *const crc_table)
	__attribute__((nonnull(1, 6), warn_unused_result));
uint8_t ROHC_EXPORT compute_crc_dynamic(const uint8_t *const ip,
                                        const uint8_t *const ip2,
                                        const uint8_t *const next_header,
                                        const rohc_crc_type_t crc_type,
                                        const uint8_t init_val,
                                        const uint8_t *const crc_table)
	__attribute__((nonnull(1, 6), warn_unused_result));

uint8_t ROHC_EXPORT udp_compute_crc_static(const uint8_t *const ip,
                                           const uint8_t *const ip2,
                                           const uint8_t *const next_header,
                                           const rohc_crc_type_t crc_type,
                                           const uint8_t init_val,
                                           const uint8_t *const crc_table)
	__attribute__((nonnull(1, 3, 6), warn_unused_result));
uint8_t ROHC_EXPORT udp_compute_crc_dynamic(const uint8_t *const ip,
                                            const uint8_t *const ip2,
                                            const uint8_t *const next_header,
                                            const rohc_crc_type_t crc_type,
                                            const uint8_t init_val,
                                            const uint8_t *const crc_table)
	__attribute__((nonnull(1, 3, 6), warn_unused_result));

uint8_t ROHC_EXPORT esp_compute_crc_static(const uint8_t *const ip,
                                           const uint8_t *const ip2,
                                           const uint8_t *const next_header,
                                           const rohc_crc_type_t crc_type,
                                           const uint8_t init_val,
                                           const uint8_t *const crc_table)
	__attribute__((nonnull(1, 3, 6), warn_unused_result));
uint8_t ROHC_EXPORT esp_compute_crc_dynamic(const uint8_t *const ip,
                                            const uint8_t *const ip2,
                                            const uint8_t *const next_header,
                                            const rohc_crc_type_t crc_type,
                                            const uint8_t init_val,
                                            const uint8_t *const crc_table)
	__attribute__((nonnull(1, 3, 6), warn_unused_result));

uint8_t ROHC_EXPORT rtp_compute_crc_static(const uint8_t *const ip,
                                           const uint8_t *const ip2,
                                           const uint8_t *const next_header,
                                           const rohc_crc_type_t crc_type,
                                           const uint8_t init_val,
                                           const uint8_t *const crc_table)
	__attribute__((nonnull(1, 3, 6), warn_unused_result));
uint8_t ROHC_EXPORT rtp_compute_crc_dynamic(const uint8_t *const ip,
                                            const uint8_t *const ip2,
                                            const uint8_t *const next_header,
                                            const rohc_crc_type_t crc_type,
                                            const uint8_t init_val,
                                            const uint8_t *const crc_table)
	__attribute__((nonnull(1, 3, 6), warn_unused_result));

uint8_t ROHC_EXPORT tcp_compute_crc_static(const uint8_t *const ip,
                                           const uint8_t *const ip2,
                                           const uint8_t *const next_header,
                                           const rohc_crc_type_t crc_type,
                                           const uint8_t init_val,
                                           const uint8_t *const crc_table)
	__attribute__((nonnull(1, 3, 6), warn_unused_result));
uint8_t ROHC_EXPORT tcp_compute_crc_dynamic(const uint8_t *const ip,
                                            const uint8_t *const ip2,
                                            const uint8_t *const next_header,
                                            const rohc_crc_type_t crc_type,
                                            const uint8_t init_val,
                                            const uint8_t *const crc_table)
=======
bool rohc_crc_init_table(uint8_t *const table,
                         const rohc_crc_type_t crc_type)
	__attribute__((nonnull(1), warn_unused_result));

uint8_t crc_calculate(const rohc_crc_type_t crc_type,
                      const uint8_t *const data,
                      const size_t length,
                      const uint8_t init_val,
                      const uint8_t *const crc_table)
	__attribute__((nonnull(2, 5), warn_unused_result));

uint32_t crc_calc_fcs32(const uint8_t *const data,
                        const size_t length,
                        const uint32_t init_val)
	__attribute__((nonnull(1), warn_unused_result, pure));

uint8_t compute_crc_static(const uint8_t *const outer_ip,
                           const uint8_t *const inner_ip,
                           const uint8_t *const next_header,
                           const rohc_crc_type_t crc_type,
                           const uint8_t init_val,
                           const uint8_t *const crc_table)
	__attribute__((nonnull(1, 6), warn_unused_result));
uint8_t compute_crc_dynamic(const uint8_t *const outer_ip,
                            const uint8_t *const inner_ip,
                            const uint8_t *const next_header,
                            const rohc_crc_type_t crc_type,
                            const uint8_t init_val,
                            const uint8_t *const crc_table)
	__attribute__((nonnull(1, 6), warn_unused_result));

uint8_t udp_compute_crc_static(const uint8_t *const outer_ip,
                               const uint8_t *const inner_ip,
                               const uint8_t *const next_header,
                               const rohc_crc_type_t crc_type,
                               const uint8_t init_val,
                               const uint8_t *const crc_table)
	__attribute__((nonnull(1, 3, 6), warn_unused_result));
uint8_t udp_compute_crc_dynamic(const uint8_t *const outer_ip,
                                const uint8_t *const inner_ip,
                                const uint8_t *const next_header,
                                const rohc_crc_type_t crc_type,
                                const uint8_t init_val,
                                const uint8_t *const crc_table)
	__attribute__((nonnull(1, 3, 6), warn_unused_result));

uint8_t esp_compute_crc_static(const uint8_t *const outer_ip,
                               const uint8_t *const inner_ip,
                               const uint8_t *const next_header,
                               const rohc_crc_type_t crc_type,
                               const uint8_t init_val,
                               const uint8_t *const crc_table)
	__attribute__((nonnull(1, 3, 6), warn_unused_result));
uint8_t esp_compute_crc_dynamic(const uint8_t *const outer_ip,
                                const uint8_t *const inner_ip,
                                const uint8_t *const next_header,
                                const rohc_crc_type_t crc_type,
                                const uint8_t init_val,
                                const uint8_t *const crc_table)
	__attribute__((nonnull(1, 3, 6), warn_unused_result));

uint8_t rtp_compute_crc_static(const uint8_t *const outer_ip,
                               const uint8_t *const inner_ip,
                               const uint8_t *const next_header,
                               const rohc_crc_type_t crc_type,
                               const uint8_t init_val,
                               const uint8_t *const crc_table)
	__attribute__((nonnull(1, 3, 6), warn_unused_result));
uint8_t rtp_compute_crc_dynamic(const uint8_t *const outer_ip,
                                const uint8_t *const inner_ip,
                                const uint8_t *const next_header,
                                const rohc_crc_type_t crc_type,
                                const uint8_t init_val,
                                const uint8_t *const crc_table)
>>>>>>> 02610a12
	__attribute__((nonnull(1, 3, 6), warn_unused_result));

#endif
<|MERGE_RESOLUTION|>--- conflicted
+++ resolved
@@ -66,97 +66,6 @@
  * Function prototypes.
  */
 
-<<<<<<< HEAD
-bool ROHC_EXPORT rohc_crc_init_table(uint8_t *const table,
-                                     const rohc_crc_type_t crc_type)
-	__attribute__((nonnull(1), warn_unused_result));
-
-uint8_t ROHC_EXPORT crc_calculate(const rohc_crc_type_t crc_type,
-                                  const uint8_t *const data,
-                                  const size_t length,
-                                  const uint8_t init_val,
-                                  const uint8_t *const crc_table)
-	__attribute__((nonnull(2, 5), warn_unused_result));
-
-uint32_t ROHC_EXPORT crc_calc_fcs32(const uint8_t *const data,
-                                    const size_t length,
-                                    const uint32_t init_val)
-	__attribute__((nonnull(1), warn_unused_result));
-
-uint8_t ROHC_EXPORT compute_crc_static(const uint8_t *const ip,
-                                       const uint8_t *const ip2,
-                                       const uint8_t *const next_header,
-                                       const rohc_crc_type_t crc_type,
-                                       const uint8_t init_val,
-                                       const uint8_t *const crc_table)
-	__attribute__((nonnull(1, 6), warn_unused_result));
-uint8_t ROHC_EXPORT compute_crc_dynamic(const uint8_t *const ip,
-                                        const uint8_t *const ip2,
-                                        const uint8_t *const next_header,
-                                        const rohc_crc_type_t crc_type,
-                                        const uint8_t init_val,
-                                        const uint8_t *const crc_table)
-	__attribute__((nonnull(1, 6), warn_unused_result));
-
-uint8_t ROHC_EXPORT udp_compute_crc_static(const uint8_t *const ip,
-                                           const uint8_t *const ip2,
-                                           const uint8_t *const next_header,
-                                           const rohc_crc_type_t crc_type,
-                                           const uint8_t init_val,
-                                           const uint8_t *const crc_table)
-	__attribute__((nonnull(1, 3, 6), warn_unused_result));
-uint8_t ROHC_EXPORT udp_compute_crc_dynamic(const uint8_t *const ip,
-                                            const uint8_t *const ip2,
-                                            const uint8_t *const next_header,
-                                            const rohc_crc_type_t crc_type,
-                                            const uint8_t init_val,
-                                            const uint8_t *const crc_table)
-	__attribute__((nonnull(1, 3, 6), warn_unused_result));
-
-uint8_t ROHC_EXPORT esp_compute_crc_static(const uint8_t *const ip,
-                                           const uint8_t *const ip2,
-                                           const uint8_t *const next_header,
-                                           const rohc_crc_type_t crc_type,
-                                           const uint8_t init_val,
-                                           const uint8_t *const crc_table)
-	__attribute__((nonnull(1, 3, 6), warn_unused_result));
-uint8_t ROHC_EXPORT esp_compute_crc_dynamic(const uint8_t *const ip,
-                                            const uint8_t *const ip2,
-                                            const uint8_t *const next_header,
-                                            const rohc_crc_type_t crc_type,
-                                            const uint8_t init_val,
-                                            const uint8_t *const crc_table)
-	__attribute__((nonnull(1, 3, 6), warn_unused_result));
-
-uint8_t ROHC_EXPORT rtp_compute_crc_static(const uint8_t *const ip,
-                                           const uint8_t *const ip2,
-                                           const uint8_t *const next_header,
-                                           const rohc_crc_type_t crc_type,
-                                           const uint8_t init_val,
-                                           const uint8_t *const crc_table)
-	__attribute__((nonnull(1, 3, 6), warn_unused_result));
-uint8_t ROHC_EXPORT rtp_compute_crc_dynamic(const uint8_t *const ip,
-                                            const uint8_t *const ip2,
-                                            const uint8_t *const next_header,
-                                            const rohc_crc_type_t crc_type,
-                                            const uint8_t init_val,
-                                            const uint8_t *const crc_table)
-	__attribute__((nonnull(1, 3, 6), warn_unused_result));
-
-uint8_t ROHC_EXPORT tcp_compute_crc_static(const uint8_t *const ip,
-                                           const uint8_t *const ip2,
-                                           const uint8_t *const next_header,
-                                           const rohc_crc_type_t crc_type,
-                                           const uint8_t init_val,
-                                           const uint8_t *const crc_table)
-	__attribute__((nonnull(1, 3, 6), warn_unused_result));
-uint8_t ROHC_EXPORT tcp_compute_crc_dynamic(const uint8_t *const ip,
-                                            const uint8_t *const ip2,
-                                            const uint8_t *const next_header,
-                                            const rohc_crc_type_t crc_type,
-                                            const uint8_t init_val,
-                                            const uint8_t *const crc_table)
-=======
 bool rohc_crc_init_table(uint8_t *const table,
                          const rohc_crc_type_t crc_type)
 	__attribute__((nonnull(1), warn_unused_result));
@@ -231,7 +140,6 @@
                                 const rohc_crc_type_t crc_type,
                                 const uint8_t init_val,
                                 const uint8_t *const crc_table)
->>>>>>> 02610a12
 	__attribute__((nonnull(1, 3, 6), warn_unused_result));
 
 #endif
