################################################################################
# Name       : Makefile
# Authors    : Didier Barvaux <didier.barvaux@toulouse.viveris.com>
#              Didier Barvaux <didier@barvaux.org>
# Description: create the ROHC common library
################################################################################

if ROHC_TESTS
COMMON_TESTS_DIR = test
else
COMMON_TESTS_DIR =
endif

<<<<<<< HEAD
SUBDIRS = protocols .
=======
SUBDIRS = protocols . $(COMMON_TESTS_DIR)
>>>>>>> 02610a12


noinst_LTLIBRARIES = librohc_common.la

sources = \
	rohc_common.c \
	rohc_packets.c \
	rohc_traces_internal.c \
	rohc_utils.c \
	rohc_buf.c \
	crc.c \
	rohc_add_cid.c \
	interval.c \
	sdvl.c \
	ip.c \
	net_pkt.c \
<<<<<<< HEAD
	comp_list.c \
	rohc_stats.c \
=======
	rohc_list.c \
>>>>>>> 02610a12
	feedback_parse.c

public_headers = \
	rohc.h \
	rohc_packets.h \
	rohc_traces.h \
	rohc_time.h \
	rohc_buf.h
<<<<<<< HEAD

# fake public headers installed in $includedir to point
# to the real public headers in $includedir/$packagename
public_compat_headers = \
	compat_headers/rohc.h \
	compat_headers/rohc_packets.h \
	compat_headers/rohc_traces.h
=======
>>>>>>> 02610a12

private_headers = \
	rohc_internal.h \
	rohc_bit_ops.h \
	rohc_debug.h \
	rohc_traces_internal.h \
	rohc_time_internal.h \
	rohc_utils.h \
	crc.h \
	rohc_add_cid.h \
	interval.h \
	sdvl.h \
	ip.h \
	net_pkt.h \
<<<<<<< HEAD
	comp_list.h \
	rohc_stats.h \
=======
	rohc_list.h \
	feedback.h \
>>>>>>> 02610a12
	feedback_parse.h

librohc_common_la_SOURCES = $(sources)
librohc_common_la_LIBADD = \
	$(builddir)/protocols/librohc_proto.la \
	$(additional_platform_libs)
librohc_common_la_LDFLAGS = \
<<<<<<< HEAD
	$(configure_ldflags) \
	-export-symbols $(srcdir)/librohc_common.symbols \
	-no-undefined \
	-version-info $(ROHC_API_CURRENT):$(ROHC_API_REVISION):$(ROHC_API_AGE)
=======
	$(configure_ldflags)
>>>>>>> 02610a12
librohc_common_la_CFLAGS = \
	$(configure_cflags) \
	$(configure_cflags_for_lib)
librohc_common_la_CPPFLAGS = \
	-I$(top_srcdir)/src
librohc_common_la_DEPENDENCIES = \
<<<<<<< HEAD
	$(builddir)/protocols/librohc_proto.la \
	$(srcdir)/librohc_common.symbols

include_HEADERS = $(public_compat_headers)
=======
	$(builddir)/protocols/librohc_proto.la

>>>>>>> 02610a12
pkginclude_HEADERS = $(public_headers)
noinst_HEADERS = $(private_headers)

# extra files for releases
EXTRA_DIST = \
<<<<<<< HEAD
	librohc_common.symbols \
=======
>>>>>>> 02610a12
	rohc
<|MERGE_RESOLUTION|>--- conflicted
+++ resolved
@@ -11,11 +11,7 @@
 COMMON_TESTS_DIR =
 endif
 
-<<<<<<< HEAD
-SUBDIRS = protocols .
-=======
 SUBDIRS = protocols . $(COMMON_TESTS_DIR)
->>>>>>> 02610a12
 
 
 noinst_LTLIBRARIES = librohc_common.la
@@ -32,12 +28,7 @@
 	sdvl.c \
 	ip.c \
 	net_pkt.c \
-<<<<<<< HEAD
-	comp_list.c \
-	rohc_stats.c \
-=======
 	rohc_list.c \
->>>>>>> 02610a12
 	feedback_parse.c
 
 public_headers = \
@@ -46,16 +37,6 @@
 	rohc_traces.h \
 	rohc_time.h \
 	rohc_buf.h
-<<<<<<< HEAD
-
-# fake public headers installed in $includedir to point
-# to the real public headers in $includedir/$packagename
-public_compat_headers = \
-	compat_headers/rohc.h \
-	compat_headers/rohc_packets.h \
-	compat_headers/rohc_traces.h
-=======
->>>>>>> 02610a12
 
 private_headers = \
 	rohc_internal.h \
@@ -70,13 +51,8 @@
 	sdvl.h \
 	ip.h \
 	net_pkt.h \
-<<<<<<< HEAD
-	comp_list.h \
-	rohc_stats.h \
-=======
 	rohc_list.h \
 	feedback.h \
->>>>>>> 02610a12
 	feedback_parse.h
 
 librohc_common_la_SOURCES = $(sources)
@@ -84,36 +60,18 @@
 	$(builddir)/protocols/librohc_proto.la \
 	$(additional_platform_libs)
 librohc_common_la_LDFLAGS = \
-<<<<<<< HEAD
-	$(configure_ldflags) \
-	-export-symbols $(srcdir)/librohc_common.symbols \
-	-no-undefined \
-	-version-info $(ROHC_API_CURRENT):$(ROHC_API_REVISION):$(ROHC_API_AGE)
-=======
 	$(configure_ldflags)
->>>>>>> 02610a12
 librohc_common_la_CFLAGS = \
 	$(configure_cflags) \
 	$(configure_cflags_for_lib)
 librohc_common_la_CPPFLAGS = \
 	-I$(top_srcdir)/src
 librohc_common_la_DEPENDENCIES = \
-<<<<<<< HEAD
-	$(builddir)/protocols/librohc_proto.la \
-	$(srcdir)/librohc_common.symbols
-
-include_HEADERS = $(public_compat_headers)
-=======
 	$(builddir)/protocols/librohc_proto.la
 
->>>>>>> 02610a12
 pkginclude_HEADERS = $(public_headers)
 noinst_HEADERS = $(private_headers)
 
 # extra files for releases
 EXTRA_DIST = \
-<<<<<<< HEAD
-	librohc_common.symbols \
-=======
->>>>>>> 02610a12
 	rohc
