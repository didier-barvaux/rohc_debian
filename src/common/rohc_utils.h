/*
 * Copyright 2012,2013 Didier Barvaux
 *
 * This library is free software; you can redistribute it and/or
 * modify it under the terms of the GNU Lesser General Public
 * License as published by the Free Software Foundation; either
 * version 2.1 of the License, or (at your option) any later version.
 *
 * This library is distributed in the hope that it will be useful,
 * but WITHOUT ANY WARRANTY; without even the implied warranty of
 * MERCHANTABILITY or FITNESS FOR A PARTICULAR PURPOSE.  See the GNU
 * Lesser General Public License for more details.
 *
 * You should have received a copy of the GNU Lesser General Public
 * License along with this library; if not, write to the Free Software
 * Foundation, Inc., 51 Franklin Street, Fifth Floor, Boston, MA  02110-1301  USA
 */

/**
 * @file   rohc_utils.h
 * @brief  Miscellaneous utils for ROHC libraries
 * @author Didier Barvaux <didier@barvaux.org>
 */

#ifndef ROHC_UTILS_H
#define ROHC_UTILS_H

#include <stdint.h>
#include <stdbool.h>


/** TODO */
typedef enum
{
	ROHC_TRISTATE_NONE = 0,
	ROHC_TRISTATE_YES  = 1,
	ROHC_TRISTATE_NO   = 2,
} rohc_tristate_t;


/** Get the max value of the 2 given */
#define rohc_max(value1, value2) \
	( ((value1) >= (value2)) ? (value1) : (value2) )

/** Get the max value of the 2 given */
#define rohc_min(value1, value2) \
	( ((value1) <= (value2)) ? (value1) : (value2) )

<<<<<<< HEAD
uint32_t ROHC_EXPORT rohc_ntoh32(const uint32_t net32)
	__attribute__((warn_unused_result, const));
uint16_t ROHC_EXPORT rohc_ntoh16(const uint16_t net16)
	__attribute__((warn_unused_result, const));
uint32_t ROHC_EXPORT rohc_hton32(const uint32_t host32)
	__attribute__((warn_unused_result, const));
uint16_t ROHC_EXPORT rohc_hton16(const uint16_t host16)
	__attribute__((warn_unused_result, const));
=======

static inline unsigned int rohc_b2u(const bool boolean)
	__attribute__((warn_unused_result, const));

uint32_t rohc_ntoh32(const uint32_t net32)
	__attribute__((warn_unused_result, const));
uint16_t rohc_ntoh16(const uint16_t net16)
	__attribute__((warn_unused_result, const));
uint32_t rohc_hton32(const uint32_t host32)
	__attribute__((warn_unused_result, const));
uint16_t rohc_hton16(const uint16_t host16)
	__attribute__((warn_unused_result, const));


/**
 * @brief Convert the given boolean value to one unsigned integer
 *
 * true is converted to 1 ; false is converted to 0
 *
 * @param boolean  The boolean value to convert
 * @return         The converted unsigned integer value
 */
static inline unsigned int rohc_b2u(const bool boolean)
{
	return (boolean ? 1 : 0);
}
>>>>>>> 02610a12

#endif
<|MERGE_RESOLUTION|>--- conflicted
+++ resolved
@@ -46,16 +46,6 @@
 #define rohc_min(value1, value2) \
 	( ((value1) <= (value2)) ? (value1) : (value2) )
 
-<<<<<<< HEAD
-uint32_t ROHC_EXPORT rohc_ntoh32(const uint32_t net32)
-	__attribute__((warn_unused_result, const));
-uint16_t ROHC_EXPORT rohc_ntoh16(const uint16_t net16)
-	__attribute__((warn_unused_result, const));
-uint32_t ROHC_EXPORT rohc_hton32(const uint32_t host32)
-	__attribute__((warn_unused_result, const));
-uint16_t ROHC_EXPORT rohc_hton16(const uint16_t host16)
-	__attribute__((warn_unused_result, const));
-=======
 
 static inline unsigned int rohc_b2u(const bool boolean)
 	__attribute__((warn_unused_result, const));
@@ -82,6 +72,5 @@
 {
 	return (boolean ? 1 : 0);
 }
->>>>>>> 02610a12
 
 #endif
