/*
 * Copyright 2012,2013 Didier Barvaux
 * Copyright 2009,2010 Thales Communications
 * Copyright 2012,2013 Viveris Technologies
 *
 * This library is free software; you can redistribute it and/or
 * modify it under the terms of the GNU Lesser General Public
 * License as published by the Free Software Foundation; either
 * version 2.1 of the License, or (at your option) any later version.
 *
 * This library is distributed in the hope that it will be useful,
 * but WITHOUT ANY WARRANTY; without even the implied warranty of
 * MERCHANTABILITY or FITNESS FOR A PARTICULAR PURPOSE.  See the GNU
 * Lesser General Public License for more details.
 *
 * You should have received a copy of the GNU Lesser General Public
 * License along with this library; if not, write to the Free Software
 * Foundation, Inc., 51 Franklin Street, Fifth Floor, Boston, MA  02110-1301  USA
 */

/**
 * @file   rohc_traces.h
 * @brief  ROHC definitions for traces
 * @author Julien Bernard <julien.bernard@toulouse.viveris.com>
 * @author Audric Schiltknecht <audric.schiltknecht@toulouse.viveris.com>
 * @author Didier Barvaux <didier@barvaux.org>
 */

#ifndef ROHC_TRACES_H
#define ROHC_TRACES_H

#ifdef __cplusplus
extern "C"
{
#endif

<<<<<<< HEAD
#if !defined(ROHC_ENABLE_DEPRECATED_API) || ROHC_ENABLE_DEPRECATED_API == 1
#  include <rohc/rohc.h> /* for ROHC_DEPRECATED macro */
#endif /* !ROHC_ENABLE_DEPRECATED_API */

=======
>>>>>>> 02610a12

/**
 * @brief A general profile number used for traces not related to a specific
 *        profile
 *
 * @ingroup rohc
 */
#define ROHC_PROFILE_GENERAL       0xffff


/**
 * @brief The different levels of the traces
 *
<<<<<<< HEAD
 * Used for the \e level parameter of the \ref rohc_trace_callback_t
=======
 * Used for the \e level parameter of the \ref rohc_trace_callback2_t
>>>>>>> 02610a12
 * user-defined callback.
 *
 * @ingroup rohc
 *
 * @see rohc_trace_callback2_t
 * @see rohc_comp_set_traces_cb2
 * @see rohc_decomp_set_traces_cb2
 */
typedef enum
{
	ROHC_TRACE_DEBUG = 0,   /**< Print debug traces */
	ROHC_TRACE_INFO = 1,    /**< Print info (or lower) traces */
	ROHC_TRACE_WARNING = 2, /**< Print warning (or lower) traces */
	ROHC_TRACE_ERROR = 3,   /**< Print error (or lower) traces */
	ROHC_TRACE_LEVEL_MAX    /**< The maximum number of trace levels */
} rohc_trace_level_t;


/**
 * @brief The different entities concerned by the traces
 *
<<<<<<< HEAD
 * Used for the source \e entity parameter of the \ref rohc_trace_callback_t
=======
 * Used for the source \e entity parameter of the \ref rohc_trace_callback2_t
>>>>>>> 02610a12
 * user-defined callback.
 *
 * @ingroup rohc
 *
 * @see rohc_trace_callback2_t
 * @see rohc_comp_set_traces_cb2
 * @see rohc_decomp_set_traces_cb2
 */
typedef enum
{
	ROHC_TRACE_COMP = 0,    /**< Compressor traces */
	ROHC_TRACE_DECOMP = 1,  /**< Decompressor traces */
	ROHC_TRACE_ENTITY_MAX   /**< The maximum number of trace entities */
} rohc_trace_entity_t;


#if !defined(ROHC_ENABLE_DEPRECATED_API) || ROHC_ENABLE_DEPRECATED_API == 1

/**
 * @brief The function prototype for the trace callback
 *
 * User-defined function that is called by the ROHC library every time it
 * wants to print something, from errors to debug. User may thus decide what
 * traces are interesting (filter on \e level, source \e entity, or
 * \e profile) and what to do with them (print on console, storage in file,
 * syslog...).
 *
 * The user-defined function is set by calling:
<<<<<<< HEAD
 *  \li function \ref rohc_comp_set_traces_cb for a ROHC compressor,
 *  \li function \ref rohc_decomp_set_traces_cb for a ROHC decompressor.
 *
 * Both functions accept the NULL value to fully disable tracing.
 *
 * @deprecated do not use this type anymore, use rohc_trace_callback2_t
 *             instead
 *
 * @param level    The level of the message, @see rohc_trace_level_t
 * @param entity   The entity concerned by the traces, @see rohc_trace_entity_t
 * @param profile  The number of the profile concerned by the message
 * @param format   The format string for the trace message
=======
 *  \li function \ref rohc_comp_set_traces_cb2 for a ROHC compressor,
 *  \li function \ref rohc_decomp_set_traces_cb2 for a ROHC decompressor.
 *
 * Both functions accept the NULL value to fully disable tracing.
 *
 * @param priv_ctxt  An optional private context, may be NULL
 * @param level      The level of the message, @see rohc_trace_level_t
 * @param entity     The entity concerned by the traces
 *                   @see rohc_trace_entity_t
 * @param profile    The number of the profile concerned by the message
 * @param format     The format string for the trace message
>>>>>>> 02610a12
 *
 * @ingroup rohc
 *
 * @see rohc_trace_level_t
 * @see rohc_trace_entity_t
<<<<<<< HEAD
 * @see rohc_comp_set_traces_cb
 * @see rohc_decomp_set_traces_cb
=======
 * @see rohc_comp_set_traces2_cb
 * @see rohc_decomp_set_traces2_cb
>>>>>>> 02610a12
 */
typedef void (*rohc_trace_callback2_t) (void *const priv_ctxt,
                                        const rohc_trace_level_t level,
                                        const rohc_trace_entity_t entity,
                                        const int profile,
                                        const char *const format,
                                        ...)
#if defined(__USE_MINGW_ANSI_STDIO) && __USE_MINGW_ANSI_STDIO == 1
	/* MinGW interprets 'printf' format as 'ms_printf', so force
	 * usage of 'gnu_printf' */
	__attribute__((format(gnu_printf, 5, 6)));
#else
	/* Use 'printf' format in other cases, because old GCC versions
	 * and Clang do not recognize 'gnu_printf' format */
	__attribute__((format(printf, 5, 6)));
#endif

#endif /* !ROHC_ENABLE_DEPRECATED_API */


/**
 * @brief The function prototype for the trace callback
 *
 * User-defined function that is called by the ROHC library every time it
 * wants to print something, from errors to debug. User may thus decide what
 * traces are interesting (filter on \e level, source \e entity, or
 * \e profile) and what to do with them (print on console, storage in file,
 * syslog...).
 *
 * The user-defined function is set by calling:
 *  \li function \ref rohc_comp_set_traces_cb2 for a ROHC compressor,
 *  \li function \ref rohc_decomp_set_traces_cb2 for a ROHC decompressor.
 *
 * Both functions accept the NULL value to fully disable tracing.
 *
 * @param priv_ctxt  An optional private context, may be NULL
 * @param level      The level of the message, @see rohc_trace_level_t
 * @param entity     The entity concerned by the traces
 *                   @see rohc_trace_entity_t
 * @param profile    The number of the profile concerned by the message
 * @param format     The format string for the trace message
 *
 * @ingroup rohc
 *
 * @see rohc_trace_level_t
 * @see rohc_trace_entity_t
 * @see rohc_comp_set_traces2_cb
 * @see rohc_decomp_set_traces2_cb
 */
typedef void (*rohc_trace_callback2_t) (void *const priv_ctxt,
                                        const rohc_trace_level_t level,
                                        const rohc_trace_entity_t entity,
                                        const int profile,
                                        const char *const format,
                                        ...)
#if defined(__USE_MINGW_ANSI_STDIO) && __USE_MINGW_ANSI_STDIO == 1
	/* MinGW interprets 'printf' format as 'ms_printf', so force
	 * usage of 'gnu_printf' */
	__attribute__((format(gnu_printf, 5, 6)));
#else
	/* Use 'printf' format in other cases, because old GCC versions
	 * and Clang do not recognize 'gnu_printf' format */
	__attribute__((format(printf, 5, 6)));
#endif


#ifdef __cplusplus
}
#endif

#endif /* ROHC_TRACES_H */
<|MERGE_RESOLUTION|>--- conflicted
+++ resolved
@@ -34,13 +34,6 @@
 {
 #endif
 
-<<<<<<< HEAD
-#if !defined(ROHC_ENABLE_DEPRECATED_API) || ROHC_ENABLE_DEPRECATED_API == 1
-#  include <rohc/rohc.h> /* for ROHC_DEPRECATED macro */
-#endif /* !ROHC_ENABLE_DEPRECATED_API */
-
-=======
->>>>>>> 02610a12
 
 /**
  * @brief A general profile number used for traces not related to a specific
@@ -54,11 +47,7 @@
 /**
  * @brief The different levels of the traces
  *
-<<<<<<< HEAD
- * Used for the \e level parameter of the \ref rohc_trace_callback_t
-=======
  * Used for the \e level parameter of the \ref rohc_trace_callback2_t
->>>>>>> 02610a12
  * user-defined callback.
  *
  * @ingroup rohc
@@ -80,11 +69,7 @@
 /**
  * @brief The different entities concerned by the traces
  *
-<<<<<<< HEAD
- * Used for the source \e entity parameter of the \ref rohc_trace_callback_t
-=======
  * Used for the source \e entity parameter of the \ref rohc_trace_callback2_t
->>>>>>> 02610a12
  * user-defined callback.
  *
  * @ingroup rohc
@@ -113,20 +98,6 @@
  * syslog...).
  *
  * The user-defined function is set by calling:
-<<<<<<< HEAD
- *  \li function \ref rohc_comp_set_traces_cb for a ROHC compressor,
- *  \li function \ref rohc_decomp_set_traces_cb for a ROHC decompressor.
- *
- * Both functions accept the NULL value to fully disable tracing.
- *
- * @deprecated do not use this type anymore, use rohc_trace_callback2_t
- *             instead
- *
- * @param level    The level of the message, @see rohc_trace_level_t
- * @param entity   The entity concerned by the traces, @see rohc_trace_entity_t
- * @param profile  The number of the profile concerned by the message
- * @param format   The format string for the trace message
-=======
  *  \li function \ref rohc_comp_set_traces_cb2 for a ROHC compressor,
  *  \li function \ref rohc_decomp_set_traces_cb2 for a ROHC decompressor.
  *
@@ -138,19 +109,13 @@
  *                   @see rohc_trace_entity_t
  * @param profile    The number of the profile concerned by the message
  * @param format     The format string for the trace message
->>>>>>> 02610a12
  *
  * @ingroup rohc
  *
  * @see rohc_trace_level_t
  * @see rohc_trace_entity_t
-<<<<<<< HEAD
- * @see rohc_comp_set_traces_cb
- * @see rohc_decomp_set_traces_cb
-=======
  * @see rohc_comp_set_traces2_cb
  * @see rohc_decomp_set_traces2_cb
->>>>>>> 02610a12
  */
 typedef void (*rohc_trace_callback2_t) (void *const priv_ctxt,
                                         const rohc_trace_level_t level,
