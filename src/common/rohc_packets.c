/*
 * Copyright 2012,2013,2014 Didier Barvaux
 *
 * This library is free software; you can redistribute it and/or
 * modify it under the terms of the GNU Lesser General Public
 * License as published by the Free Software Foundation; either
 * version 2.1 of the License, or (at your option) any later version.
 *
 * This library is distributed in the hope that it will be useful,
 * but WITHOUT ANY WARRANTY; without even the implied warranty of
 * MERCHANTABILITY or FITNESS FOR A PARTICULAR PURPOSE.  See the GNU
 * Lesser General Public License for more details.
 *
 * You should have received a copy of the GNU Lesser General Public
 * License along with this library; if not, write to the Free Software
 * Foundation, Inc., 51 Franklin Street, Fifth Floor, Boston, MA  02110-1301  USA
 */

/**
 * @file   rohc_packets.c
 * @brief  Descriptions of ROHC packets and extensions
 * @author Didier Barvaux <didier@barvaux.org>
 */

#include "rohc_packets.h"

#include <assert.h>
<<<<<<< HEAD
=======
#ifndef __KERNEL__
#  include <string.h>
#endif
>>>>>>> 02610a12


/**
 * @brief Give a description for the given type of ROHC packet
 *
 * Give a description for the given type of ROHC packet.
 *
 * The descriptions are not part of the API. They may change between
 * releases without any warning. Do NOT use them for other means that
 * providing to users a textual description of the packets used by the
 * library. If unsure, ask on the mailing list.
 *
 * @param packet_type  The type of packet to get a description for
 * @return             A string that describes the given packet type
 *
 * @ingroup rohc
 */
const char * rohc_get_packet_descr(const rohc_packet_t packet_type)
{
	switch(packet_type)
	{
		case ROHC_PACKET_IR:
			return "IR";
		case ROHC_PACKET_IR_DYN:
			return "IR-DYN";

		case ROHC_PACKET_UO_0:
			return "UO-0";

		case ROHC_PACKET_UO_1:
			return "UO-1";
		case ROHC_PACKET_UO_1_ID:
			return "RTP/UO-1-ID";
		case ROHC_PACKET_UO_1_TS:
			return "RTP/UO-1-TS";
		case ROHC_PACKET_UO_1_RTP:
			return "RTP/UO-1";

		case ROHC_PACKET_UOR_2:
			return "UOR-2";
		case ROHC_PACKET_UOR_2_RTP:
			return "RTP/UOR-2";
		case ROHC_PACKET_UOR_2_ID:
			return "UOR-2-ID";
		case ROHC_PACKET_UOR_2_TS:
			return "UOR-2-TS";

<<<<<<< HEAD
		case ROHC_PACKET_CCE:
			return "UDP-Lite/CCE";
		case ROHC_PACKET_CCE_OFF:
			return "UDP-Lite/CCE(OFF)";
=======
>>>>>>> 02610a12
		case ROHC_PACKET_NORMAL:
			return "Uncomp/Normal";

		case ROHC_PACKET_TCP_CO_COMMON:
			return "TCP/co_common";

		case ROHC_PACKET_TCP_RND_1:
			return "TCP/rnd_1";
		case ROHC_PACKET_TCP_RND_2:
			return "TCP/rnd_2";
		case ROHC_PACKET_TCP_RND_3:
			return "TCP/rnd_3";
		case ROHC_PACKET_TCP_RND_4:
			return "TCP/rnd_4";
		case ROHC_PACKET_TCP_RND_5:
			return "TCP/rnd_5";
		case ROHC_PACKET_TCP_RND_6:
			return "TCP/rnd_6";
		case ROHC_PACKET_TCP_RND_7:
			return "TCP/rnd_7";
		case ROHC_PACKET_TCP_RND_8:
			return "TCP/rnd_8";

		case ROHC_PACKET_TCP_SEQ_1:
			return "TCP/seq_1";
		case ROHC_PACKET_TCP_SEQ_2:
			return "TCP/seq_2";
		case ROHC_PACKET_TCP_SEQ_3:
			return "TCP/seq_3";
		case ROHC_PACKET_TCP_SEQ_4:
			return "TCP/seq_4";
		case ROHC_PACKET_TCP_SEQ_5:
			return "TCP/seq_5";
		case ROHC_PACKET_TCP_SEQ_6:
			return "TCP/seq_6";
		case ROHC_PACKET_TCP_SEQ_7:
			return "TCP/seq_7";
		case ROHC_PACKET_TCP_SEQ_8:
			return "TCP/seq_8";

<<<<<<< HEAD
		default:
			assert(0);
#if defined(__KERNEL__) || defined(ENABLE_DEAD_CODE)
			return "no description";
#endif
=======
		case ROHC_PACKET_UNKNOWN:
		case ROHC_PACKET_MAX:
		default:
			return "unknown ROHC packet";
>>>>>>> 02610a12
	}
}


/**
 * @brief Give a description for the given type of ROHC extension
 *
 * Give a description for the given type of ROHC extension.
 *
 * The descriptions are not part of the API. They may change between
 * releases without any warning. Do NOT use them for other means that
 * providing to users a textual description of the extensions used by
 * the library. If unsure, ask on the mailing list.
 *
 * @param ext_type  The type of extension to get a description for
 * @return          A string that describes the given extension type
 *
 * @ingroup rohc
 */
const char * rohc_get_ext_descr(const rohc_ext_t ext_type)
{
	switch(ext_type)
	{
		case ROHC_EXT_0:
			return "EXT-0";
		case ROHC_EXT_1:
			return "EXT-1";
		case ROHC_EXT_2:
			return "EXT-2";
		case ROHC_EXT_3:
			return "EXT-3";
		case ROHC_EXT_NONE:
			return "none";
<<<<<<< HEAD
		default:
			assert(0);
#if defined(__KERNEL__) || defined(ENABLE_DEAD_CODE)
			return "no description";
#endif
=======
		case ROHC_EXT_UNKNOWN:
		default:
			return "unknown ROHC extension";
	}
}


/**
 * @brief Get the packet type from a packet identifier
 *
 * @param packet_id  The identifier of packet (NULL-terminated string)
 * @return           The corresponding packet type
 *
 * @ingroup rohc
 */
rohc_packet_t rohc_get_packet_type(const char *const packet_id)
{
	if(strcmp(packet_id, "ir") == 0)
	{
		return ROHC_PACKET_IR;
	}
	else if(strcmp(packet_id, "irdyn") == 0)
	{
		return ROHC_PACKET_IR_DYN;
	}
	else if(strcmp(packet_id, "uo0") == 0)
	{
		return ROHC_PACKET_UO_0;
	}
	else if(strcmp(packet_id, "uo1") == 0)
	{
		return ROHC_PACKET_UO_1;
	}
	else if(strcmp(packet_id, "uo1id") == 0)
	{
		return ROHC_PACKET_UO_1_ID;
	}
	else if(strcmp(packet_id, "uo1ts") == 0)
	{
		return ROHC_PACKET_UO_1_TS;
	}
	else if(strcmp(packet_id, "uo1rtp") == 0)
	{
		return ROHC_PACKET_UO_1_RTP;
	}
	else if(strcmp(packet_id, "uor2") == 0)
	{
		return ROHC_PACKET_UOR_2;
	}
	else if(strcmp(packet_id, "uor2rtp") == 0)
	{
		return ROHC_PACKET_UOR_2_RTP;
	}
	else if(strcmp(packet_id, "uor2id") == 0)
	{
		return ROHC_PACKET_UOR_2_ID;
	}
	else if(strcmp(packet_id, "uor2ts") == 0)
	{
		return ROHC_PACKET_UOR_2_TS;
	}
	else if(strcmp(packet_id, "uncomp-normal") == 0)
	{
		return ROHC_PACKET_NORMAL;
	}
	else if(strcmp(packet_id, "tcp-co-common") == 0)
	{
		return ROHC_PACKET_TCP_CO_COMMON;
	}
	else if(strcmp(packet_id, "tcp-rnd-1") == 0)
	{
		return ROHC_PACKET_TCP_RND_1;
	}
	else if(strcmp(packet_id, "tcp-rnd-2") == 0)
	{
		return ROHC_PACKET_TCP_RND_2;
	}
	else if(strcmp(packet_id, "tcp-rnd-3") == 0)
	{
		return ROHC_PACKET_TCP_RND_3;
	}
	else if(strcmp(packet_id, "tcp-rnd-4") == 0)
	{
		return ROHC_PACKET_TCP_RND_4;
	}
	else if(strcmp(packet_id, "tcp-rnd-5") == 0)
	{
		return ROHC_PACKET_TCP_RND_5;
	}
	else if(strcmp(packet_id, "tcp-rnd-6") == 0)
	{
		return ROHC_PACKET_TCP_RND_6;
	}
	else if(strcmp(packet_id, "tcp-rnd-7") == 0)
	{
		return ROHC_PACKET_TCP_RND_7;
	}
	else if(strcmp(packet_id, "tcp-rnd-8") == 0)
	{
		return ROHC_PACKET_TCP_RND_8;
	}
	else if(strcmp(packet_id, "tcp-seq-1") == 0)
	{
		return ROHC_PACKET_TCP_SEQ_1;
	}
	else if(strcmp(packet_id, "tcp-seq-2") == 0)
	{
		return ROHC_PACKET_TCP_SEQ_2;
	}
	else if(strcmp(packet_id, "tcp-seq-3") == 0)
	{
		return ROHC_PACKET_TCP_SEQ_3;
	}
	else if(strcmp(packet_id, "tcp-seq-4") == 0)
	{
		return ROHC_PACKET_TCP_SEQ_4;
	}
	else if(strcmp(packet_id, "tcp-seq-5") == 0)
	{
		return ROHC_PACKET_TCP_SEQ_5;
	}
	else if(strcmp(packet_id, "tcp-seq-6") == 0)
	{
		return ROHC_PACKET_TCP_SEQ_6;
	}
	else if(strcmp(packet_id, "tcp-seq-7") == 0)
	{
		return ROHC_PACKET_TCP_SEQ_7;
	}
	else if(strcmp(packet_id, "tcp-seq-8") == 0)
	{
		return ROHC_PACKET_TCP_SEQ_8;
	}
	else
	{
		return ROHC_PACKET_UNKNOWN;
>>>>>>> 02610a12
	}
}
<|MERGE_RESOLUTION|>--- conflicted
+++ resolved
@@ -25,12 +25,9 @@
 #include "rohc_packets.h"
 
 #include <assert.h>
-<<<<<<< HEAD
-=======
 #ifndef __KERNEL__
 #  include <string.h>
 #endif
->>>>>>> 02610a12
 
 
 /**
@@ -78,13 +75,6 @@
 		case ROHC_PACKET_UOR_2_TS:
 			return "UOR-2-TS";
 
-<<<<<<< HEAD
-		case ROHC_PACKET_CCE:
-			return "UDP-Lite/CCE";
-		case ROHC_PACKET_CCE_OFF:
-			return "UDP-Lite/CCE(OFF)";
-=======
->>>>>>> 02610a12
 		case ROHC_PACKET_NORMAL:
 			return "Uncomp/Normal";
 
@@ -125,18 +115,10 @@
 		case ROHC_PACKET_TCP_SEQ_8:
 			return "TCP/seq_8";
 
-<<<<<<< HEAD
-		default:
-			assert(0);
-#if defined(__KERNEL__) || defined(ENABLE_DEAD_CODE)
-			return "no description";
-#endif
-=======
 		case ROHC_PACKET_UNKNOWN:
 		case ROHC_PACKET_MAX:
 		default:
 			return "unknown ROHC packet";
->>>>>>> 02610a12
 	}
 }
 
@@ -170,13 +152,6 @@
 			return "EXT-3";
 		case ROHC_EXT_NONE:
 			return "none";
-<<<<<<< HEAD
-		default:
-			assert(0);
-#if defined(__KERNEL__) || defined(ENABLE_DEAD_CODE)
-			return "no description";
-#endif
-=======
 		case ROHC_EXT_UNKNOWN:
 		default:
 			return "unknown ROHC extension";
@@ -313,6 +288,5 @@
 	else
 	{
 		return ROHC_PACKET_UNKNOWN;
->>>>>>> 02610a12
 	}
 }
