--- conflicted
+++ resolved
@@ -31,12 +31,9 @@
 
 #include "crc.h"
 #include "protocols/ip_numbers.h"
-<<<<<<< HEAD
-=======
 #include "protocols/ip.h"
 #include "protocols/ipv4.h"
 #include "protocols/ipv6.h"
->>>>>>> 02610a12
 #include "protocols/udp.h"
 #include "protocols/rtp.h"
 #include "protocols/esp.h"
@@ -171,51 +168,6 @@
  */
 
 
-<<<<<<< HEAD
-#if !defined(ROHC_ENABLE_DEPRECATED_API) || ROHC_ENABLE_DEPRECATED_API == 1
-
-/**
- * @brief Get the polynom for the given CRC type.
- *
- * @deprecated please do not use crc_get_polynom anymore,
- *             simply remove it from your code
- *
- * @param type The CRC type
- * @return     The polynom for the requested CRC type
- *
- * @ingroup rohc
- */
-int crc_get_polynom(int type __attribute__((unused)))
-{
-	/* nothing to do here: CRC tables are initialized in compressors and
-	 * decompressors */
-	return 0;
-}
-
-
-/**
- * @brief Initialize a CRC table given a 256-byte table and the polynom to use
- *
- * @deprecated please do not use crc_init_table anymore,
- *             simply remove it from your code
- *
- * @param table The 256-byte table
- * @param poly  The polynom
- *
- * @ingroup rohc
- */
-void crc_init_table(unsigned char *table __attribute__((unused)),
-                    unsigned char poly __attribute__((unused)))
-{
-	/* nothing to do here: CRC tables are initialized in compressors and
-	 * decompressors */
-}
-
-#endif /* !ROHC_ENABLE_DEPRECATED_API */
-
-
-=======
->>>>>>> 02610a12
 /**
  * @brief Initialize a CRC table given a 256-byte table and the CRC type to use
  *
@@ -286,13 +238,6 @@
                       const uint8_t *const crc_table)
 {
 	uint8_t crc;
-<<<<<<< HEAD
-
-	/* sanity checks */
-	assert(data != NULL);
-	assert(crc_table != NULL);
-=======
->>>>>>> 02610a12
 
 	/* call the function that corresponds to the CRC type */
 	switch(crc_type)
@@ -306,10 +251,7 @@
 		case ROHC_CRC_TYPE_3:
 			crc = crc_calc_3(data, length, init_val, crc_table);
 			break;
-<<<<<<< HEAD
-=======
 		case ROHC_CRC_TYPE_NONE:
->>>>>>> 02610a12
 		default:
 			/* undefined CRC type, should not happen */
 			assert(0);
@@ -364,39 +306,20 @@
  * @param crc_table   The pre-computed table for fast CRC computation
  * @return            The checksum
  */
-<<<<<<< HEAD
-uint8_t compute_crc_static(const uint8_t *const ip,
-                           const uint8_t *const ip2,
-=======
 uint8_t compute_crc_static(const uint8_t *const outer_ip,
                            const uint8_t *const inner_ip,
->>>>>>> 02610a12
                            const uint8_t *const next_header __attribute__((unused)),
                            const rohc_crc_type_t crc_type,
                            const uint8_t init_val,
                            const uint8_t *const crc_table)
 {
-<<<<<<< HEAD
-	uint8_t crc = init_val;
-	ip_version version;
-
-	assert(ip != NULL);
-	assert(crc_table != NULL);
-
-	assert(get_ip_version(ip, 2, &version) == true);
-=======
 	const struct ip_hdr *const outer_ip_hdr = (struct ip_hdr *) outer_ip;
 	uint8_t crc = init_val;
->>>>>>> 02610a12
 
 	/* first IPv4 header */
 	if(outer_ip_hdr->version == IPV4)
 	{
-<<<<<<< HEAD
-		const struct ipv4_hdr *ip_hdr = (struct ipv4_hdr *) ip;
-=======
 		const struct ipv4_hdr *ip_hdr = (struct ipv4_hdr *) outer_ip;
->>>>>>> 02610a12
 
 		/* bytes 1-2 (Version, Header length, TOS) */
 		crc = crc_calculate(crc_type, (uint8_t *)(ip_hdr), 2,
@@ -410,15 +333,6 @@
 	}
 	else /* first IPv6 header */
 	{
-<<<<<<< HEAD
-		const struct ipv6_hdr *ip_hdr = (struct ipv6_hdr *) ip;
-
-		/* bytes 1-4 (Version, TC, Flow Label) */
-		crc = crc_calculate(crc_type, (uint8_t *)(&ip_hdr->ip6_flow), 4,
-		                    crc, crc_table);
-		/* bytes 7-40 (Next Header, Hop Limit, Source Address, Destination Address) */
-		crc = crc_calculate(crc_type, (uint8_t *)(&ip_hdr->ip6_nxt), 34,
-=======
 		const struct ipv6_hdr *ip_hdr = (struct ipv6_hdr *) outer_ip;
 
 		/* bytes 1-4 (Version, TC, Flow Label) */
@@ -426,7 +340,6 @@
 		                    crc, crc_table);
 		/* bytes 7-40 (Next Header, Hop Limit, Source Address, Destination Address) */
 		crc = crc_calculate(crc_type, (uint8_t *)(&ip_hdr->nh), 34,
->>>>>>> 02610a12
 		                    crc, crc_table);
 		/* IPv6 extensions */
 		crc = ipv6_ext_calc_crc_static(outer_ip, crc_type, crc, crc_table);
@@ -435,27 +348,11 @@
 	/* second header */
 	if(inner_ip != NULL)
 	{
-<<<<<<< HEAD
-		assert(get_ip_version(ip2, 2, &version) == true);
-=======
 		const struct ip_hdr *const inner_ip_hdr = (struct ip_hdr *) inner_ip;
->>>>>>> 02610a12
 
 		/* IPv4 */
 		if(inner_ip_hdr->version == IPV4)
 		{
-<<<<<<< HEAD
-			const struct ipv4_hdr *ip2_hdr = (struct ipv4_hdr *) ip2;
-
-			/* bytes 1-2 (Version, Header length, TOS) */
-			crc = crc_calculate(crc_type, (uint8_t *)(ip2_hdr), 2,
-			                    crc, crc_table);
-			/* bytes 7-10 (Flags, Fragment Offset, TTL, Protocol) */
-			crc = crc_calculate(crc_type, (uint8_t *)(&ip2_hdr->frag_off), 4,
-			                    crc, crc_table);
-			/* bytes 13-20 (Source Address, Destination Address) */
-			crc = crc_calculate(crc_type, (uint8_t *)(&ip2_hdr->saddr), 8,
-=======
 			const struct ipv4_hdr *ip_hdr = (struct ipv4_hdr *) inner_ip;
 
 			/* bytes 1-2 (Version, Header length, TOS) */
@@ -466,20 +363,10 @@
 			                    crc, crc_table);
 			/* bytes 13-20 (Source Address, Destination Address) */
 			crc = crc_calculate(crc_type, (uint8_t *)(&ip_hdr->saddr), 8,
->>>>>>> 02610a12
 			                    crc, crc_table);
 		}
 		else /* IPv6 */
 		{
-<<<<<<< HEAD
-			const struct ipv6_hdr *ip2_hdr = (struct ipv6_hdr *) ip2;
-
-			/* bytes 1-4 (Version, TC, Flow Label) */
-			crc = crc_calculate(crc_type, (uint8_t *)(&ip2_hdr->ip6_flow), 4,
-			                    crc, crc_table);
-			/* bytes 7-40 (Next Header, Hop Limit, Source Address, Destination Address) */
-			crc = crc_calculate(crc_type, (uint8_t *)(&ip2_hdr->ip6_nxt), 34,
-=======
 			const struct ipv6_hdr *ip_hdr = (struct ipv6_hdr *) inner_ip;
 
 			/* bytes 1-4 (Version, TC, Flow Label) */
@@ -487,7 +374,6 @@
 			                    crc, crc_table);
 			/* bytes 7-40 (Next Header, Hop Limit, Source Address, Destination Address) */
 			crc = crc_calculate(crc_type, (uint8_t *)(&ip_hdr->nh), 34,
->>>>>>> 02610a12
 			                    crc, crc_table);
 			/* IPv6 extensions */
 			crc = ipv6_ext_calc_crc_static(inner_ip, crc_type, crc, crc_table);
@@ -513,39 +399,20 @@
  * @param crc_table   The pre-computed table for fast CRC computation
  * @return            The checksum
  */
-<<<<<<< HEAD
-uint8_t compute_crc_dynamic(const uint8_t *const ip,
-                            const uint8_t *const ip2,
-=======
 uint8_t compute_crc_dynamic(const uint8_t *const outer_ip,
                             const uint8_t *const inner_ip,
->>>>>>> 02610a12
                             const uint8_t *const next_header __attribute__((unused)),
                             const rohc_crc_type_t crc_type,
                             const uint8_t init_val,
                             const uint8_t *const crc_table)
 {
-<<<<<<< HEAD
-	uint8_t crc = init_val;
-	ip_version version;
-
-	assert(ip != NULL);
-	assert(crc_table != NULL);
-
-	assert(get_ip_version(ip, 2, &version) == true);
-=======
 	const struct ip_hdr *const outer_ip_hdr = (struct ip_hdr *) outer_ip;
 	uint8_t crc = init_val;
->>>>>>> 02610a12
 
 	/* first IPv4 header */
 	if(outer_ip_hdr->version == IPV4)
 	{
-<<<<<<< HEAD
-		const struct ipv4_hdr *ip_hdr = (struct ipv4_hdr *) ip;
-=======
 		const struct ipv4_hdr *ip_hdr = (struct ipv4_hdr *) outer_ip;
->>>>>>> 02610a12
 		/* bytes 3-6 (Total Length, Identification) */
 		crc = crc_calculate(crc_type, (uint8_t *)(&ip_hdr->tot_len), 4,
 		                    crc, crc_table);
@@ -555,15 +422,9 @@
 	}
 	else /* first IPv6 header */
 	{
-<<<<<<< HEAD
-		const struct ipv6_hdr *ip_hdr = (struct ipv6_hdr *) ip;
-		/* bytes 5-6 (Payload Length) */
-		crc = crc_calculate(crc_type, (uint8_t *)(&ip_hdr->ip6_plen), 2,
-=======
 		const struct ipv6_hdr *ip_hdr = (struct ipv6_hdr *) outer_ip;
 		/* bytes 5-6 (Payload Length) */
 		crc = crc_calculate(crc_type, (uint8_t *)(&ip_hdr->plen), 2,
->>>>>>> 02610a12
 		                    crc, crc_table);
 		/* IPv6 extensions (only AH is CRC-DYNAMIC) */
 		crc = ipv6_ext_calc_crc_dyn(outer_ip, crc_type, crc, crc_table);
@@ -572,43 +433,24 @@
 	/* second_header */
 	if(inner_ip != NULL)
 	{
-<<<<<<< HEAD
-		assert(get_ip_version(ip2, 2, &version) == true);
-=======
 		const struct ip_hdr *const inner_ip_hdr = (struct ip_hdr *) inner_ip;
->>>>>>> 02610a12
 
 		/* IPv4 */
 		if(inner_ip_hdr->version == IPV4)
 		{
-<<<<<<< HEAD
-			const struct ipv4_hdr *ip2_hdr = (struct ipv4_hdr *) ip2;
-			/* bytes 3-6 (Total Length, Identification) */
-			crc = crc_calculate(crc_type, (uint8_t *)(&ip2_hdr->tot_len), 4,
-			                    crc, crc_table);
-			/* bytes 11-12 (Header Checksum) */
-			crc = crc_calculate(crc_type, (uint8_t *)(&ip2_hdr->check), 2,
-=======
 			const struct ipv4_hdr *ip_hdr = (struct ipv4_hdr *) inner_ip;
 			/* bytes 3-6 (Total Length, Identification) */
 			crc = crc_calculate(crc_type, (uint8_t *)(&ip_hdr->tot_len), 4,
 			                    crc, crc_table);
 			/* bytes 11-12 (Header Checksum) */
 			crc = crc_calculate(crc_type, (uint8_t *)(&ip_hdr->check), 2,
->>>>>>> 02610a12
 			                    crc, crc_table);
 		}
 		else /* IPv6 */
 		{
-<<<<<<< HEAD
-			const struct ipv6_hdr *ip2_hdr = (struct ipv6_hdr *) ip2;
-			/* bytes 5-6 (Payload Length) */
-			crc = crc_calculate(crc_type, (uint8_t *)(&ip2_hdr->ip6_plen), 2,
-=======
 			const struct ipv6_hdr *ip_hdr = (struct ipv6_hdr *) inner_ip;
 			/* bytes 5-6 (Payload Length) */
 			crc = crc_calculate(crc_type, (uint8_t *)(&ip_hdr->plen), 2,
->>>>>>> 02610a12
 			                    crc, crc_table);
 			/* IPv6 extensions (only AH is CRC-DYNAMIC) */
 			crc = ipv6_ext_calc_crc_dyn(inner_ip, crc_type, crc, crc_table);
@@ -634,13 +476,8 @@
  * @param crc_table   The pre-computed table for fast CRC computation
  * @return            The checksum
  */
-<<<<<<< HEAD
-uint8_t udp_compute_crc_static(const uint8_t *const ip,
-                               const uint8_t *const ip2,
-=======
 uint8_t udp_compute_crc_static(const uint8_t *const outer_ip,
                                const uint8_t *const inner_ip,
->>>>>>> 02610a12
                                const uint8_t *const next_header,
                                const rohc_crc_type_t crc_type,
                                const uint8_t init_val,
@@ -649,13 +486,6 @@
 	uint8_t crc = init_val;
 	const struct udphdr *udp;
 
-<<<<<<< HEAD
-	assert(ip != NULL);
-	assert(next_header != NULL);
-	assert(crc_table != NULL);
-
-=======
->>>>>>> 02610a12
 	/* compute the CRC-STATIC value for IP and IP2 headers */
 	crc = compute_crc_static(outer_ip, inner_ip, next_header,
 	                         crc_type, crc, crc_table);
@@ -685,13 +515,8 @@
  * @param crc_table   The pre-computed table for fast CRC computation
  * @return            The checksum
  */
-<<<<<<< HEAD
-uint8_t udp_compute_crc_dynamic(const uint8_t *const ip,
-                                const uint8_t *const ip2,
-=======
 uint8_t udp_compute_crc_dynamic(const uint8_t *const outer_ip,
                                 const uint8_t *const inner_ip,
->>>>>>> 02610a12
                                 const uint8_t *const next_header,
                                 const rohc_crc_type_t crc_type,
                                 const uint8_t init_val,
@@ -700,13 +525,6 @@
 	uint8_t crc = init_val;
 	const struct udphdr *udp;
 
-<<<<<<< HEAD
-	assert(ip != NULL);
-	assert(next_header != NULL);
-	assert(crc_table != NULL);
-
-=======
->>>>>>> 02610a12
 	/* compute the CRC-DYNAMIC value for IP and IP2 headers */
 	crc = compute_crc_dynamic(outer_ip, inner_ip, next_header,
 	                          crc_type, crc, crc_table);
@@ -737,13 +555,8 @@
  * @param crc_table   The pre-computed table for fast CRC computation
  * @return            The checksum
  */
-<<<<<<< HEAD
-uint8_t esp_compute_crc_static(const uint8_t *const ip,
-                               const uint8_t *const ip2,
-=======
 uint8_t esp_compute_crc_static(const uint8_t *const outer_ip,
                                const uint8_t *const inner_ip,
->>>>>>> 02610a12
                                const uint8_t *const next_header,
                                const rohc_crc_type_t crc_type,
                                const uint8_t init_val,
@@ -752,13 +565,6 @@
 	uint8_t crc = init_val;
 	const struct esphdr *esp;
 
-<<<<<<< HEAD
-	assert(ip != NULL);
-	assert(next_header != NULL);
-	assert(crc_table != NULL);
-
-=======
->>>>>>> 02610a12
 	/* compute the CRC-STATIC value for IP and IP2 headers */
 	crc = compute_crc_static(outer_ip, inner_ip, next_header,
 	                         crc_type, crc, crc_table);
@@ -788,13 +594,8 @@
  * @param crc_table   The pre-computed table for fast CRC computation
  * @return            The checksum
  */
-<<<<<<< HEAD
-uint8_t esp_compute_crc_dynamic(const uint8_t *const ip,
-                                const uint8_t *const ip2,
-=======
 uint8_t esp_compute_crc_dynamic(const uint8_t *const outer_ip,
                                 const uint8_t *const inner_ip,
->>>>>>> 02610a12
                                 const uint8_t *const next_header,
                                 const rohc_crc_type_t crc_type,
                                 const uint8_t init_val,
@@ -803,13 +604,6 @@
 	uint8_t crc = init_val;
 	const struct esphdr *esp;
 
-<<<<<<< HEAD
-	assert(ip != NULL);
-	assert(next_header != NULL);
-	assert(crc_table != NULL);
-
-=======
->>>>>>> 02610a12
 	/* compute the CRC-DYNAMIC value for IP and IP2 headers */
 	crc = compute_crc_dynamic(outer_ip, inner_ip, next_header,
 	                          crc_type, crc, crc_table);
@@ -840,13 +634,8 @@
  * @param crc_table   The pre-computed table for fast CRC computation
  * @return            The checksum
  */
-<<<<<<< HEAD
-uint8_t rtp_compute_crc_static(const uint8_t *const ip,
-                               const uint8_t *const ip2,
-=======
 uint8_t rtp_compute_crc_static(const uint8_t *const outer_ip,
                                const uint8_t *const inner_ip,
->>>>>>> 02610a12
                                const uint8_t *const next_header,
                                const rohc_crc_type_t crc_type,
                                const uint8_t init_val,
@@ -855,13 +644,6 @@
 	uint8_t crc = init_val;
 	const struct rtphdr *rtp;
 
-<<<<<<< HEAD
-	assert(ip != NULL);
-	assert(next_header != NULL);
-	assert(crc_table != NULL);
-
-=======
->>>>>>> 02610a12
 	/* compute the CRC-STATIC value for IP, IP2 and UDP headers */
 	crc = udp_compute_crc_static(outer_ip, inner_ip, next_header,
 	                             crc_type, crc, crc_table);
@@ -896,13 +678,8 @@
  * @param crc_table   The pre-computed table for fast CRC computation
  * @return            The checksum
  */
-<<<<<<< HEAD
-uint8_t rtp_compute_crc_dynamic(const uint8_t *const ip,
-                                const uint8_t *const ip2,
-=======
 uint8_t rtp_compute_crc_dynamic(const uint8_t *const outer_ip,
                                 const uint8_t *const inner_ip,
->>>>>>> 02610a12
                                 const uint8_t *const next_header,
                                 const rohc_crc_type_t crc_type,
                                 const uint8_t init_val,
@@ -911,13 +688,6 @@
 	uint8_t crc = init_val;
 	const struct rtphdr *rtp;
 
-<<<<<<< HEAD
-	assert(ip != NULL);
-	assert(next_header != NULL);
-	assert(crc_table != NULL);
-
-=======
->>>>>>> 02610a12
 	/* compute the CRC-DYNAMIC value for IP, IP2 and UDP headers */
 	crc = udp_compute_crc_dynamic(outer_ip, inner_ip, next_header,
 	                              crc_type, crc, crc_table);
@@ -1157,11 +927,7 @@
 	assert(type != NULL);
 
 	ip_hdr = (struct ipv6_hdr *) ip;
-<<<<<<< HEAD
-	*type = ip_hdr->ip6_nxt;
-=======
 	*type = ip_hdr->nh;
->>>>>>> 02610a12
 
 	if(rohc_is_ipv6_opt(*type))
 	{
