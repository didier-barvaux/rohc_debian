--- conflicted
+++ resolved
@@ -1,9 +1,5 @@
 /*
-<<<<<<< HEAD
- * Copyright 2010,2011,2012,2013 Didier Barvaux
-=======
  * Copyright 2010,2011,2012,2013,2016 Didier Barvaux
->>>>>>> 02610a12
  * Copyright 2007,2009,2010,2012 Viveris Technologies
  *
  * This library is free software; you can redistribute it and/or
@@ -189,18 +185,11 @@
 {
 	/* encoding 0 bit is an error */
 	assert(bits_nr > 0);
-<<<<<<< HEAD
 
 	/* encode the value according to the number of available bits */
 	if(bits_nr <= ROHC_SDVL_MAX_BITS_IN_1_BYTE)
 	{
 		*sdvl_bytes_nr = 1;
-=======
-
-	/* encode the value according to the number of available bits */
-	if(bits_nr <= ROHC_SDVL_MAX_BITS_IN_1_BYTE)
-	{
-		*sdvl_bytes_nr = 1;
 		if(sdvl_bytes_max_nr < (*sdvl_bytes_nr))
 		{
 			/* number of bytes needed is too large for buffer */
@@ -213,21 +202,12 @@
 	else if(bits_nr <= ROHC_SDVL_MAX_BITS_IN_2_BYTES)
 	{
 		*sdvl_bytes_nr = 2;
->>>>>>> 02610a12
 		if(sdvl_bytes_max_nr < (*sdvl_bytes_nr))
 		{
 			/* number of bytes needed is too large for buffer */
 			goto error;
 		}
 
-<<<<<<< HEAD
-		/* bit pattern 0 */
-		sdvl_bytes[0] = value & 0x7f;
-	}
-	else if(bits_nr <= ROHC_SDVL_MAX_BITS_IN_2_BYTES)
-	{
-		*sdvl_bytes_nr = 2;
-=======
 		/* 2 = bit pattern 10 */
 		sdvl_bytes[0] = ((2 << 6) | ((value >> 8) & 0x3f)) & 0xff;
 		sdvl_bytes[1] = value & 0xff;
@@ -235,38 +215,12 @@
 	else if(bits_nr <= ROHC_SDVL_MAX_BITS_IN_3_BYTES)
 	{
 		*sdvl_bytes_nr = 3;
->>>>>>> 02610a12
 		if(sdvl_bytes_max_nr < (*sdvl_bytes_nr))
 		{
 			/* number of bytes needed is too large for buffer */
 			goto error;
 		}
 
-<<<<<<< HEAD
-		/* 2 = bit pattern 10 */
-		sdvl_bytes[0] = ((2 << 6) | ((value >> 8) & 0x3f)) & 0xff;
-		sdvl_bytes[1] = value & 0xff;
-	}
-	else if(bits_nr <= ROHC_SDVL_MAX_BITS_IN_3_BYTES)
-	{
-		*sdvl_bytes_nr = 3;
-=======
-		/* 6 = bit pattern 110 */
-		sdvl_bytes[0] = ((6 << 5) | ((value >> 16) & 0x1f)) & 0xff;
-		sdvl_bytes[1] = (value >> 8) & 0xff;
-		sdvl_bytes[2] = value & 0xff;
-	}
-	else if(bits_nr <= ROHC_SDVL_MAX_BITS_IN_4_BYTES)
-	{
-		*sdvl_bytes_nr = 4;
->>>>>>> 02610a12
-		if(sdvl_bytes_max_nr < (*sdvl_bytes_nr))
-		{
-			/* number of bytes needed is too large for buffer */
-			goto error;
-		}
-
-<<<<<<< HEAD
 		/* 6 = bit pattern 110 */
 		sdvl_bytes[0] = ((6 << 5) | ((value >> 16) & 0x1f)) & 0xff;
 		sdvl_bytes[1] = (value >> 8) & 0xff;
@@ -289,16 +243,6 @@
 	}
 	else
 	{
-=======
-		/* 7 = bit pattern 111 */
-		sdvl_bytes[0] = ((7 << 5) | ((value >> 24) & 0x1f)) & 0xff;
-		sdvl_bytes[1] = (value >> 16) & 0xff;
-		sdvl_bytes[2] = (value >> 8) & 0xff;
-		sdvl_bytes[3] = value & 0xff;
-	}
-	else
-	{
->>>>>>> 02610a12
 		/* number of bytes needed is too large (value must be < 2^29) */
 		goto error;
 	}
