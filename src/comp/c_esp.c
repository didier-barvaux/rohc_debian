/*
 * Copyright 2012,2013,2014 Didier Barvaux
 * Copyright 2009,2010 Thales Communications
 * Copyright 2012,2013,2014 Viveris Technologies
 *
 * This library is free software; you can redistribute it and/or
 * modify it under the terms of the GNU Lesser General Public
 * License as published by the Free Software Foundation; either
 * version 2.1 of the License, or (at your option) any later version.
 *
 * This library is distributed in the hope that it will be useful,
 * but WITHOUT ANY WARRANTY; without even the implied warranty of
 * MERCHANTABILITY or FITNESS FOR A PARTICULAR PURPOSE.  See the GNU
 * Lesser General Public License for more details.
 *
 * You should have received a copy of the GNU Lesser General Public
 * License along with this library; if not, write to the Free Software
 * Foundation, Inc., 51 Franklin Street, Fifth Floor, Boston, MA  02110-1301  USA
 */

/**
 * @file   c_esp.c
 * @brief  ROHC ESP compression profile
 * @author FWX <rohc_team@dialine.fr>
 * @author Didier Barvaux <didier@barvaux.org>
 */

<<<<<<< HEAD
#include "c_generic.h"
=======
#include "rohc_comp_rfc3095.h"
>>>>>>> 02610a12
#include "c_ip.h"
#include "rohc_traces_internal.h"
#include "crc.h"
#include "protocols/esp.h"
#include "rohc_utils.h"

#ifdef __KERNEL__
#  include <linux/types.h>
#else
#  include <stdbool.h>
#endif
#ifndef __KERNEL__
#  include <string.h>
#endif
#include <assert.h>


/*
 * Private structures and types
 */

/**
 * @brief Define the ESP part of the profile decompression context
 *
 * This object must be used with the generic part of the decompression
 * context rohc_comp_rfc3095_ctxt.
 *
 * @see rohc_comp_rfc3095_ctxt
 */
struct sc_esp_context
{
	/// The previous ESP header
	struct esphdr old_esp;
};


/*
 * Private function prototypes
 */

static bool c_esp_create(struct rohc_comp_ctxt *const context,
                         const struct net_pkt *const packet)
	__attribute__((warn_unused_result, nonnull(1, 2)));

static bool c_esp_check_profile(const struct rohc_comp *const comp,
                                const struct net_pkt *const packet)
	__attribute__((warn_unused_result, nonnull(1, 2)));

static bool c_esp_check_context(const struct rohc_comp_ctxt *const context,
                                const struct net_pkt *const packet)
<<<<<<< HEAD
	__attribute__((warn_unused_result, nonnull(1, 2)));

static int c_esp_encode(struct rohc_comp_ctxt *const context,
                        const struct net_pkt *const packet,
                        unsigned char *const rohc_pkt,
=======
	__attribute__((warn_unused_result, nonnull(1, 2), pure));

static int c_esp_encode(struct rohc_comp_ctxt *const context,
                        const struct net_pkt *const packet,
                        uint8_t *const rohc_pkt,
>>>>>>> 02610a12
                        const size_t rohc_pkt_max_len,
                        rohc_packet_t *const packet_type,
                        size_t *const payload_offset)
	__attribute__((warn_unused_result, nonnull(1, 2, 3, 5, 6)));

static uint32_t c_esp_get_next_sn(const struct rohc_comp_ctxt *const context,
                                  const struct net_pkt *const uncomp_pkt)
	__attribute__((warn_unused_result, nonnull(1, 2)));

static size_t esp_code_static_esp_part(const struct rohc_comp_ctxt *const context,
<<<<<<< HEAD
                                       const unsigned char *const next_header,
                                       unsigned char *const dest,
=======
                                       const uint8_t *const next_header,
                                       uint8_t *const dest,
>>>>>>> 02610a12
                                       const size_t counter)
	__attribute__((warn_unused_result, nonnull(1, 2, 3)));

static size_t esp_code_dynamic_esp_part(const struct rohc_comp_ctxt *const context,
<<<<<<< HEAD
                                        const unsigned char *const next_header,
                                        unsigned char *const dest,
=======
                                        const uint8_t *const next_header,
                                        uint8_t *const dest,
>>>>>>> 02610a12
                                        const size_t counter)
	__attribute__((warn_unused_result, nonnull(1, 2, 3)));


/*
 * Private function definitions
 */

/**
 * @brief Create a new ESP context and initialize it thanks to the given IP/ESP
 *        packet.
 *
 * This function is one of the functions that must exist in one profile for the
 * framework to work.
 *
 * @param context  The compression context
 * @param packet   The IP/ESP packet given to initialize the new context
 * @return         true if successful, false otherwise
 */
static bool c_esp_create(struct rohc_comp_ctxt *const context,
                         const struct net_pkt *const packet)
{
	struct rohc_comp_rfc3095_ctxt *rfc3095_ctxt;
	struct sc_esp_context *esp_context;
	const struct esphdr *esp;

	assert(context != NULL);
	assert(context->profile != NULL);
	assert(packet != NULL);

	/* create and initialize the generic part of the profile context */
<<<<<<< HEAD
	if(!c_generic_create(context, ROHC_LSB_SHIFT_ESP_SN, packet))
=======
	if(!rohc_comp_rfc3095_create(context, ROHC_LSB_SHIFT_ESP_SN, packet))
>>>>>>> 02610a12
	{
		rohc_comp_warn(context, "generic context creation failed");
		goto quit;
	}
<<<<<<< HEAD
	g_context = (struct c_generic_context *) context->specific;
=======
	rfc3095_ctxt = (struct rohc_comp_rfc3095_ctxt *) context->specific;
>>>>>>> 02610a12

	/* check that transport protocol is ESP */
	assert(packet->transport->proto == ROHC_IPPROTO_ESP);
	assert(packet->transport->data != NULL);
	esp = (struct esphdr *) packet->transport->data;

	/* initialize SN with the SN found in the ESP header */
	rfc3095_ctxt->sn = rohc_ntoh32(esp->sn);
	rohc_comp_debug(context, "initialize context(SN) = hdr(SN) of first "
<<<<<<< HEAD
	                "packet = %u", g_context->sn);
=======
	                "packet = %u", rfc3095_ctxt->sn);
>>>>>>> 02610a12

	/* create the ESP part of the profile context */
	esp_context = malloc(sizeof(struct sc_esp_context));
	if(esp_context == NULL)
	{
		rohc_error(context->compressor, ROHC_TRACE_COMP, context->profile->id,
		           "no memory for the ESP part of the profile context");
		goto clean;
	}
	rfc3095_ctxt->specific = esp_context;

	/* initialize the ESP part of the profile context */
	memcpy(&(esp_context->old_esp), esp, sizeof(struct esphdr));

	/* init the ESP-specific variables and functions */
<<<<<<< HEAD
	g_context->next_header_len = sizeof(struct esphdr);
	g_context->encode_uncomp_fields = NULL;
	g_context->decide_state = decide_state;
	g_context->decide_FO_packet = c_ip_decide_FO_packet;
	g_context->decide_SO_packet = c_ip_decide_SO_packet;
	g_context->decide_extension = decide_extension;
	g_context->init_at_IR = NULL;
	g_context->get_next_sn = c_esp_get_next_sn;
	g_context->code_static_part = esp_code_static_esp_part;
	g_context->code_dynamic_part = esp_code_dynamic_esp_part;
	g_context->code_ir_remainder = NULL;
	g_context->code_UO_packet_head = NULL;
	g_context->code_uo_remainder = NULL;
	g_context->compute_crc_static = esp_compute_crc_static;
	g_context->compute_crc_dynamic = esp_compute_crc_dynamic;
=======
	rfc3095_ctxt->next_header_len = sizeof(struct esphdr);
	rfc3095_ctxt->encode_uncomp_fields = NULL;
	rfc3095_ctxt->decide_state = rohc_comp_rfc3095_decide_state;
	rfc3095_ctxt->decide_FO_packet = c_ip_decide_FO_packet;
	rfc3095_ctxt->decide_SO_packet = c_ip_decide_SO_packet;
	rfc3095_ctxt->decide_extension = decide_extension;
	rfc3095_ctxt->init_at_IR = NULL;
	rfc3095_ctxt->get_next_sn = c_esp_get_next_sn;
	rfc3095_ctxt->code_static_part = esp_code_static_esp_part;
	rfc3095_ctxt->code_dynamic_part = esp_code_dynamic_esp_part;
	rfc3095_ctxt->code_ir_remainder = NULL;
	rfc3095_ctxt->code_UO_packet_head = NULL;
	rfc3095_ctxt->code_uo_remainder = NULL;
	rfc3095_ctxt->compute_crc_static = esp_compute_crc_static;
	rfc3095_ctxt->compute_crc_dynamic = esp_compute_crc_dynamic;
>>>>>>> 02610a12

	return true;

clean:
	rohc_comp_rfc3095_destroy(context);
quit:
	return false;
}


/**
 * @brief Check if the given packet corresponds to the ESP profile
 *
 * Conditions are:
 *  \li the transport protocol is ESP
 *  \li the version of the outer IP header is 4 or 6
 *  \li the outer IP header is not an IP fragment
 *  \li if there are at least 2 IP headers, the version of the inner IP header
 *      is 4 or 6
 *  \li if there are at least 2 IP headers, the inner IP header is not an IP
 *      fragment
 *
 * @see rohc_comp_rfc3095_check_profile
 *
 * This function is one of the functions that must exist in one profile for the
 * framework to work.
 *
 * @param comp    The ROHC compressor
 * @param packet  The packet to check
 * @return        Whether the IP packet corresponds to the profile:
 *                  \li true if the IP packet corresponds to the profile,
 *                  \li false if the IP packet does not correspond to
 *                      the profile
 */
static bool c_esp_check_profile(const struct rohc_comp *const comp,
                                const struct net_pkt *const packet)
{
	bool ip_check;

	assert(comp != NULL);
	assert(packet != NULL);

	/* check that the the versions of outer and inner IP headers are 4 or 6
	   and that outer and inner IP headers are not IP fragments */
<<<<<<< HEAD
	ip_check = c_generic_check_profile(comp, packet);
=======
	ip_check = rohc_comp_rfc3095_check_profile(comp, packet);
>>>>>>> 02610a12
	if(!ip_check)
	{
		goto bad_profile;
	}

	/* IP payload shall be large enough for ESP header */
	if(packet->transport->len < sizeof(struct esphdr))
	{
		goto bad_profile;
	}

	/* check that the transport protocol is ESP */
	if(packet->transport->data == NULL ||
	   packet->transport->proto != ROHC_IPPROTO_ESP)
	{
		goto bad_profile;
	}

	return true;

bad_profile:
	return false;
}


/**
 * @brief Check if the IP/ESP packet belongs to the context
 *
 * Conditions are:
 *  - the number of IP headers must be the same as in context
 *  - IP version of the two IP headers must be the same as in context
 *  - IP packets must not be fragmented
 *  - the source and destination addresses of the two IP headers must match the
 *    ones in the context
 *  - the transport protocol must be ESP
 *  - the security parameters index of the ESP header must match the one in
 *    the context
 *  - IPv6 only: the Flow Label of the two IP headers must match the ones the
 *    context
 *
 * This function is one of the functions that must exist in one profile for the
 * framework to work.
 *
 * @param context  The compression context
 * @param packet   The IP/UDP packet to check
 * @return         true if the packet belongs to the context,
 *                 false if it does not belong to the context
 */
static bool c_esp_check_context(const struct rohc_comp_ctxt *const context,
                                const struct net_pkt *const packet)
{
<<<<<<< HEAD
	struct c_generic_context *g_context;
	struct sc_esp_context *esp_context;
	const struct esphdr *esp;

	assert(context != NULL);
	assert(packet != NULL);

	assert(context->specific != NULL);
	g_context = (struct c_generic_context *) context->specific;
	assert(g_context->specific != NULL);
	esp_context = (struct sc_esp_context *) g_context->specific;
=======
	const struct rohc_comp_rfc3095_ctxt *const rfc3095_ctxt =
		(struct rohc_comp_rfc3095_ctxt *) context->specific;
	const struct sc_esp_context *const esp_context =
		(struct sc_esp_context *) rfc3095_ctxt->specific;
	const struct esphdr *const esp = (struct esphdr *) packet->transport->data;
>>>>>>> 02610a12

	/* first, check the same parameters as for the IP-only profile */
	if(!c_ip_check_context(context, packet))
	{
		goto bad_context;
	}

	/* in addition, check Security parameters index (SPI) */
<<<<<<< HEAD
	assert(packet->transport->data != NULL);
	esp = (struct esphdr *) packet->transport->data;
=======
>>>>>>> 02610a12
	if(esp_context->old_esp.spi != esp->spi)
	{
		goto bad_context;
	}

	return true;

bad_context:
	return false;
}


/**
 * @brief Encode an IP/ESP packet according to a pattern decided by several
 *        different factors.
 *
 * @param context           The compression context
 * @param uncomp_pkt        The uncompressed packet to encode
 * @param rohc_pkt          OUT: The ROHC packet
 * @param rohc_pkt_max_len  The maximum length of the ROHC packet
 * @param packet_type       OUT: The type of ROHC packet that is created
 * @param payload_offset    OUT: The offset for the payload in the IP packet
 * @return                  The length of the ROHC packet if successful,
 *                          -1 otherwise
 */
static int c_esp_encode(struct rohc_comp_ctxt *const context,
                        const struct net_pkt *const uncomp_pkt,
<<<<<<< HEAD
                        unsigned char *const rohc_pkt,
=======
                        uint8_t *const rohc_pkt,
>>>>>>> 02610a12
                        const size_t rohc_pkt_max_len,
                        rohc_packet_t *const packet_type,
                        size_t *const payload_offset)
{
	struct rohc_comp_rfc3095_ctxt *rfc3095_ctxt;
	struct sc_esp_context *esp_context;
	const struct esphdr *esp;
	int size;

	assert(context != NULL);
	assert(uncomp_pkt != NULL);
	assert(rohc_pkt != NULL);
	assert(packet_type != NULL);

	assert(context->specific != NULL);
<<<<<<< HEAD
	g_context = (struct c_generic_context *) context->specific;
	assert(g_context->specific != NULL);
	esp_context = (struct sc_esp_context *) g_context->specific;
=======
	rfc3095_ctxt = (struct rohc_comp_rfc3095_ctxt *) context->specific;
	assert(rfc3095_ctxt->specific != NULL);
	esp_context = (struct sc_esp_context *) rfc3095_ctxt->specific;
>>>>>>> 02610a12

	/* retrieve the ESP header */
	assert(uncomp_pkt->transport->data != NULL);
	esp = (struct esphdr *) uncomp_pkt->transport->data;

	/* encode the IP packet */
<<<<<<< HEAD
	size = c_generic_encode(context, uncomp_pkt, rohc_pkt, rohc_pkt_max_len,
	                        packet_type, payload_offset);
=======
	size = rohc_comp_rfc3095_encode(context, uncomp_pkt, rohc_pkt, rohc_pkt_max_len,
	                                packet_type, payload_offset);
>>>>>>> 02610a12
	if(size < 0)
	{
		goto quit;
	}

	/* update the context with the new ESP header */
<<<<<<< HEAD
	if(g_context->tmp.packet_type == ROHC_PACKET_IR ||
	   g_context->tmp.packet_type == ROHC_PACKET_IR_DYN)
=======
	if(rfc3095_ctxt->tmp.packet_type == ROHC_PACKET_IR ||
	   rfc3095_ctxt->tmp.packet_type == ROHC_PACKET_IR_DYN)
>>>>>>> 02610a12
	{
		memcpy(&(esp_context->old_esp), esp, sizeof(struct esphdr));
	}

quit:
	return size;
}


/**
 * @brief Determine the SN value for the next packet
 *
 * Profile SN is the ESP SN.
 *
 * @param context     The compression context
 * @param uncomp_pkt  The uncompressed packet to encode
 * @return            The SN
 */
static uint32_t c_esp_get_next_sn(const struct rohc_comp_ctxt *const context __attribute__((unused)),
                                  const struct net_pkt *const uncomp_pkt)
{
<<<<<<< HEAD
	const struct esphdr *const esp =
		(struct esphdr *) uncomp_pkt->transport->data;
=======
	const struct esphdr *const esp = (struct esphdr *) uncomp_pkt->transport->data;
>>>>>>> 02610a12

	return rohc_ntoh32(esp->sn);
}


/**
 * @brief Build the static part of the ESP header
 *
 * \verbatim

 Static part of ESP header (5.7.7.7):

    +---+---+---+---+---+---+---+---+
 1  /              SPI              /   4 octets
    +---+---+---+---+---+---+---+---+

 SPI = Security Parameters Index

\endverbatim
 *
 * @param context     The compression context
 * @param next_header The ESP header
 * @param dest        The rohc-packet-under-build buffer
 * @param counter     The current position in the rohc-packet-under-build buffer
 * @return            The new position in the rohc-packet-under-build buffer
 */
static size_t esp_code_static_esp_part(const struct rohc_comp_ctxt *const context,
<<<<<<< HEAD
                                       const unsigned char *const next_header,
                                       unsigned char *const dest,
=======
                                       const uint8_t *const next_header,
                                       uint8_t *const dest,
>>>>>>> 02610a12
                                       const size_t counter)
{
	const struct esphdr *const esp = (struct esphdr *) next_header;
	size_t nr_written = 0;

	/* part 1 */
	rohc_comp_debug(context, "ESP SPI = 0x%08x", rohc_ntoh32(esp->spi));
	memcpy(&dest[counter + nr_written], &esp->spi, sizeof(uint32_t));
	nr_written += sizeof(uint32_t);

	return counter + nr_written;
}


/**
 * @brief Build the dynamic part of the ESP header
 *
 * \verbatim

 Dynamic part of ESP header (5.7.7.7):

    +---+---+---+---+---+---+---+---+
 1  /       Sequence Number         /   4 octets
    +---+---+---+---+---+---+---+---+

\endverbatim
 *
 * @param context     The compression context
 * @param next_header The ESP header
 * @param dest        The rohc-packet-under-build buffer
 * @param counter     The current position in the rohc-packet-under-build buffer
 * @return            The new position in the rohc-packet-under-build buffer
 */
static size_t esp_code_dynamic_esp_part(const struct rohc_comp_ctxt *const context,
<<<<<<< HEAD
                                        const unsigned char *const next_header,
                                        unsigned char *const dest,
=======
                                        const uint8_t *const next_header,
                                        uint8_t *const dest,
>>>>>>> 02610a12
                                        const size_t counter)
{
	const struct esphdr *const esp = (struct esphdr *) next_header;
	size_t nr_written = 0;

	/* part 1 */
	rohc_comp_debug(context, "ESP SN = 0x%08x", rohc_ntoh32(esp->sn));
	memcpy(&dest[counter + nr_written], &esp->sn, sizeof(uint32_t));
	nr_written += sizeof(uint32_t);

	return counter + nr_written;
}


/**
 * @brief Define the compression part of the ESP profile as described
 *        in the RFC 3095.
 */
const struct rohc_comp_profile c_esp_profile =
{
	.id             = ROHC_PROFILE_ESP, /* profile ID (see 8 in RFC 3095) */
	.protocol       = ROHC_IPPROTO_ESP, /* IP protocol */
	.create         = c_esp_create,     /* profile handlers */
<<<<<<< HEAD
	.destroy        = c_generic_destroy,
	.check_profile  = c_esp_check_profile,
	.check_context  = c_esp_check_context,
	.encode         = c_esp_encode,
	.reinit_context = c_generic_reinit_context,
	.feedback       = c_generic_feedback,
	.use_udp_port   = c_generic_use_udp_port,
=======
	.destroy        = rohc_comp_rfc3095_destroy,
	.check_profile  = c_esp_check_profile,
	.check_context  = c_esp_check_context,
	.encode         = c_esp_encode,
	.reinit_context = rohc_comp_reinit_context,
	.feedback       = rohc_comp_rfc3095_feedback,
>>>>>>> 02610a12
};
<|MERGE_RESOLUTION|>--- conflicted
+++ resolved
@@ -25,11 +25,7 @@
  * @author Didier Barvaux <didier@barvaux.org>
  */
 
-<<<<<<< HEAD
-#include "c_generic.h"
-=======
 #include "rohc_comp_rfc3095.h"
->>>>>>> 02610a12
 #include "c_ip.h"
 #include "rohc_traces_internal.h"
 #include "crc.h"
@@ -80,19 +76,11 @@
 
 static bool c_esp_check_context(const struct rohc_comp_ctxt *const context,
                                 const struct net_pkt *const packet)
-<<<<<<< HEAD
-	__attribute__((warn_unused_result, nonnull(1, 2)));
-
-static int c_esp_encode(struct rohc_comp_ctxt *const context,
-                        const struct net_pkt *const packet,
-                        unsigned char *const rohc_pkt,
-=======
 	__attribute__((warn_unused_result, nonnull(1, 2), pure));
 
 static int c_esp_encode(struct rohc_comp_ctxt *const context,
                         const struct net_pkt *const packet,
                         uint8_t *const rohc_pkt,
->>>>>>> 02610a12
                         const size_t rohc_pkt_max_len,
                         rohc_packet_t *const packet_type,
                         size_t *const payload_offset)
@@ -103,24 +91,14 @@
 	__attribute__((warn_unused_result, nonnull(1, 2)));
 
 static size_t esp_code_static_esp_part(const struct rohc_comp_ctxt *const context,
-<<<<<<< HEAD
-                                       const unsigned char *const next_header,
-                                       unsigned char *const dest,
-=======
                                        const uint8_t *const next_header,
                                        uint8_t *const dest,
->>>>>>> 02610a12
                                        const size_t counter)
 	__attribute__((warn_unused_result, nonnull(1, 2, 3)));
 
 static size_t esp_code_dynamic_esp_part(const struct rohc_comp_ctxt *const context,
-<<<<<<< HEAD
-                                        const unsigned char *const next_header,
-                                        unsigned char *const dest,
-=======
                                         const uint8_t *const next_header,
                                         uint8_t *const dest,
->>>>>>> 02610a12
                                         const size_t counter)
 	__attribute__((warn_unused_result, nonnull(1, 2, 3)));
 
@@ -152,20 +130,12 @@
 	assert(packet != NULL);
 
 	/* create and initialize the generic part of the profile context */
-<<<<<<< HEAD
-	if(!c_generic_create(context, ROHC_LSB_SHIFT_ESP_SN, packet))
-=======
 	if(!rohc_comp_rfc3095_create(context, ROHC_LSB_SHIFT_ESP_SN, packet))
->>>>>>> 02610a12
 	{
 		rohc_comp_warn(context, "generic context creation failed");
 		goto quit;
 	}
-<<<<<<< HEAD
-	g_context = (struct c_generic_context *) context->specific;
-=======
 	rfc3095_ctxt = (struct rohc_comp_rfc3095_ctxt *) context->specific;
->>>>>>> 02610a12
 
 	/* check that transport protocol is ESP */
 	assert(packet->transport->proto == ROHC_IPPROTO_ESP);
@@ -175,11 +145,7 @@
 	/* initialize SN with the SN found in the ESP header */
 	rfc3095_ctxt->sn = rohc_ntoh32(esp->sn);
 	rohc_comp_debug(context, "initialize context(SN) = hdr(SN) of first "
-<<<<<<< HEAD
-	                "packet = %u", g_context->sn);
-=======
 	                "packet = %u", rfc3095_ctxt->sn);
->>>>>>> 02610a12
 
 	/* create the ESP part of the profile context */
 	esp_context = malloc(sizeof(struct sc_esp_context));
@@ -195,23 +161,6 @@
 	memcpy(&(esp_context->old_esp), esp, sizeof(struct esphdr));
 
 	/* init the ESP-specific variables and functions */
-<<<<<<< HEAD
-	g_context->next_header_len = sizeof(struct esphdr);
-	g_context->encode_uncomp_fields = NULL;
-	g_context->decide_state = decide_state;
-	g_context->decide_FO_packet = c_ip_decide_FO_packet;
-	g_context->decide_SO_packet = c_ip_decide_SO_packet;
-	g_context->decide_extension = decide_extension;
-	g_context->init_at_IR = NULL;
-	g_context->get_next_sn = c_esp_get_next_sn;
-	g_context->code_static_part = esp_code_static_esp_part;
-	g_context->code_dynamic_part = esp_code_dynamic_esp_part;
-	g_context->code_ir_remainder = NULL;
-	g_context->code_UO_packet_head = NULL;
-	g_context->code_uo_remainder = NULL;
-	g_context->compute_crc_static = esp_compute_crc_static;
-	g_context->compute_crc_dynamic = esp_compute_crc_dynamic;
-=======
 	rfc3095_ctxt->next_header_len = sizeof(struct esphdr);
 	rfc3095_ctxt->encode_uncomp_fields = NULL;
 	rfc3095_ctxt->decide_state = rohc_comp_rfc3095_decide_state;
@@ -227,7 +176,6 @@
 	rfc3095_ctxt->code_uo_remainder = NULL;
 	rfc3095_ctxt->compute_crc_static = esp_compute_crc_static;
 	rfc3095_ctxt->compute_crc_dynamic = esp_compute_crc_dynamic;
->>>>>>> 02610a12
 
 	return true;
 
@@ -272,11 +220,7 @@
 
 	/* check that the the versions of outer and inner IP headers are 4 or 6
 	   and that outer and inner IP headers are not IP fragments */
-<<<<<<< HEAD
-	ip_check = c_generic_check_profile(comp, packet);
-=======
 	ip_check = rohc_comp_rfc3095_check_profile(comp, packet);
->>>>>>> 02610a12
 	if(!ip_check)
 	{
 		goto bad_profile;
@@ -328,25 +272,11 @@
 static bool c_esp_check_context(const struct rohc_comp_ctxt *const context,
                                 const struct net_pkt *const packet)
 {
-<<<<<<< HEAD
-	struct c_generic_context *g_context;
-	struct sc_esp_context *esp_context;
-	const struct esphdr *esp;
-
-	assert(context != NULL);
-	assert(packet != NULL);
-
-	assert(context->specific != NULL);
-	g_context = (struct c_generic_context *) context->specific;
-	assert(g_context->specific != NULL);
-	esp_context = (struct sc_esp_context *) g_context->specific;
-=======
 	const struct rohc_comp_rfc3095_ctxt *const rfc3095_ctxt =
 		(struct rohc_comp_rfc3095_ctxt *) context->specific;
 	const struct sc_esp_context *const esp_context =
 		(struct sc_esp_context *) rfc3095_ctxt->specific;
 	const struct esphdr *const esp = (struct esphdr *) packet->transport->data;
->>>>>>> 02610a12
 
 	/* first, check the same parameters as for the IP-only profile */
 	if(!c_ip_check_context(context, packet))
@@ -355,11 +285,6 @@
 	}
 
 	/* in addition, check Security parameters index (SPI) */
-<<<<<<< HEAD
-	assert(packet->transport->data != NULL);
-	esp = (struct esphdr *) packet->transport->data;
-=======
->>>>>>> 02610a12
 	if(esp_context->old_esp.spi != esp->spi)
 	{
 		goto bad_context;
@@ -387,11 +312,7 @@
  */
 static int c_esp_encode(struct rohc_comp_ctxt *const context,
                         const struct net_pkt *const uncomp_pkt,
-<<<<<<< HEAD
-                        unsigned char *const rohc_pkt,
-=======
                         uint8_t *const rohc_pkt,
->>>>>>> 02610a12
                         const size_t rohc_pkt_max_len,
                         rohc_packet_t *const packet_type,
                         size_t *const payload_offset)
@@ -407,41 +328,25 @@
 	assert(packet_type != NULL);
 
 	assert(context->specific != NULL);
-<<<<<<< HEAD
-	g_context = (struct c_generic_context *) context->specific;
-	assert(g_context->specific != NULL);
-	esp_context = (struct sc_esp_context *) g_context->specific;
-=======
 	rfc3095_ctxt = (struct rohc_comp_rfc3095_ctxt *) context->specific;
 	assert(rfc3095_ctxt->specific != NULL);
 	esp_context = (struct sc_esp_context *) rfc3095_ctxt->specific;
->>>>>>> 02610a12
 
 	/* retrieve the ESP header */
 	assert(uncomp_pkt->transport->data != NULL);
 	esp = (struct esphdr *) uncomp_pkt->transport->data;
 
 	/* encode the IP packet */
-<<<<<<< HEAD
-	size = c_generic_encode(context, uncomp_pkt, rohc_pkt, rohc_pkt_max_len,
-	                        packet_type, payload_offset);
-=======
 	size = rohc_comp_rfc3095_encode(context, uncomp_pkt, rohc_pkt, rohc_pkt_max_len,
 	                                packet_type, payload_offset);
->>>>>>> 02610a12
 	if(size < 0)
 	{
 		goto quit;
 	}
 
 	/* update the context with the new ESP header */
-<<<<<<< HEAD
-	if(g_context->tmp.packet_type == ROHC_PACKET_IR ||
-	   g_context->tmp.packet_type == ROHC_PACKET_IR_DYN)
-=======
 	if(rfc3095_ctxt->tmp.packet_type == ROHC_PACKET_IR ||
 	   rfc3095_ctxt->tmp.packet_type == ROHC_PACKET_IR_DYN)
->>>>>>> 02610a12
 	{
 		memcpy(&(esp_context->old_esp), esp, sizeof(struct esphdr));
 	}
@@ -463,12 +368,7 @@
 static uint32_t c_esp_get_next_sn(const struct rohc_comp_ctxt *const context __attribute__((unused)),
                                   const struct net_pkt *const uncomp_pkt)
 {
-<<<<<<< HEAD
-	const struct esphdr *const esp =
-		(struct esphdr *) uncomp_pkt->transport->data;
-=======
 	const struct esphdr *const esp = (struct esphdr *) uncomp_pkt->transport->data;
->>>>>>> 02610a12
 
 	return rohc_ntoh32(esp->sn);
 }
@@ -496,13 +396,8 @@
  * @return            The new position in the rohc-packet-under-build buffer
  */
 static size_t esp_code_static_esp_part(const struct rohc_comp_ctxt *const context,
-<<<<<<< HEAD
-                                       const unsigned char *const next_header,
-                                       unsigned char *const dest,
-=======
                                        const uint8_t *const next_header,
                                        uint8_t *const dest,
->>>>>>> 02610a12
                                        const size_t counter)
 {
 	const struct esphdr *const esp = (struct esphdr *) next_header;
@@ -537,13 +432,8 @@
  * @return            The new position in the rohc-packet-under-build buffer
  */
 static size_t esp_code_dynamic_esp_part(const struct rohc_comp_ctxt *const context,
-<<<<<<< HEAD
-                                        const unsigned char *const next_header,
-                                        unsigned char *const dest,
-=======
                                         const uint8_t *const next_header,
                                         uint8_t *const dest,
->>>>>>> 02610a12
                                         const size_t counter)
 {
 	const struct esphdr *const esp = (struct esphdr *) next_header;
@@ -567,20 +457,10 @@
 	.id             = ROHC_PROFILE_ESP, /* profile ID (see 8 in RFC 3095) */
 	.protocol       = ROHC_IPPROTO_ESP, /* IP protocol */
 	.create         = c_esp_create,     /* profile handlers */
-<<<<<<< HEAD
-	.destroy        = c_generic_destroy,
-	.check_profile  = c_esp_check_profile,
-	.check_context  = c_esp_check_context,
-	.encode         = c_esp_encode,
-	.reinit_context = c_generic_reinit_context,
-	.feedback       = c_generic_feedback,
-	.use_udp_port   = c_generic_use_udp_port,
-=======
 	.destroy        = rohc_comp_rfc3095_destroy,
 	.check_profile  = c_esp_check_profile,
 	.check_context  = c_esp_check_context,
 	.encode         = c_esp_encode,
 	.reinit_context = rohc_comp_reinit_context,
 	.feedback       = rohc_comp_rfc3095_feedback,
->>>>>>> 02610a12
 };
