--- conflicted
+++ resolved
@@ -92,24 +92,15 @@
 
 static int c_udp_encode(struct rohc_comp_ctxt *const context,
                         const struct net_pkt *const uncomp_pkt,
-<<<<<<< HEAD
-                        unsigned char *const rohc_pkt,
-=======
                         uint8_t *const rohc_pkt,
->>>>>>> 02610a12
                         const size_t rohc_pkt_max_len,
                         rohc_packet_t *const packet_type,
                         size_t *const payload_offset)
 	__attribute__((warn_unused_result, nonnull(1, 2, 3, 5, 6)));
 
 static size_t udp_code_dynamic_udp_part(const struct rohc_comp_ctxt *const context,
-<<<<<<< HEAD
-                                        const unsigned char *const next_header,
-                                        unsigned char *const dest,
-=======
                                         const uint8_t *const next_header,
                                         uint8_t *const dest,
->>>>>>> 02610a12
                                         const size_t counter)
 	__attribute__((warn_unused_result, nonnull(1, 2, 3)));
 
@@ -135,19 +126,9 @@
 	struct rohc_comp_rfc3095_ctxt *rfc3095_ctxt;
 	struct sc_udp_context *udp_context;
 	const struct udphdr *udp;
-<<<<<<< HEAD
-
-	assert(context != NULL);
-	assert(context->profile != NULL);
-	assert(packet != NULL);
-
-	/* create and initialize the generic part of the profile context */
-	if(!c_generic_create(context, ROHC_LSB_SHIFT_SN, packet))
-=======
 
 	/* create and initialize the generic part of the profile context */
 	if(!rohc_comp_rfc3095_create(context, ROHC_LSB_SHIFT_SN, packet))
->>>>>>> 02610a12
 	{
 		rohc_comp_warn(context, "generic context creation failed");
 		goto quit;
@@ -155,15 +136,9 @@
 	rfc3095_ctxt = (struct rohc_comp_rfc3095_ctxt *) context->specific;
 
 	/* initialize SN to a random value (RFC 3095, 5.11.1) */
-<<<<<<< HEAD
-	g_context->sn = comp->random_cb(comp, comp->random_cb_ctxt) & 0xffff;
-	rohc_comp_debug(context, "initialize context(SN) = random() = %u",
-	                g_context->sn);
-=======
 	rfc3095_ctxt->sn = comp->random_cb(comp, comp->random_cb_ctxt) & 0xffff;
 	rohc_comp_debug(context, "initialize context(SN) = random() = %u",
 	                rfc3095_ctxt->sn);
->>>>>>> 02610a12
 
 	/* check that transport protocol is UDP */
 	assert(packet->transport->proto == ROHC_IPPROTO_UDP);
@@ -188,22 +163,6 @@
 	udp_context->tmp.send_udp_dynamic = -1;
 
 	/* init the UDP-specific variables and functions */
-<<<<<<< HEAD
-	g_context->next_header_len = sizeof(struct udphdr);
-	g_context->decide_state = udp_decide_state;
-	g_context->decide_FO_packet = c_ip_decide_FO_packet;
-	g_context->decide_SO_packet = c_ip_decide_SO_packet;
-	g_context->decide_extension = decide_extension;
-	g_context->init_at_IR = NULL;
-	g_context->get_next_sn = c_ip_get_next_sn;
-	g_context->code_static_part = udp_code_static_udp_part;
-	g_context->code_dynamic_part = udp_code_dynamic_udp_part;
-	g_context->code_ir_remainder = c_ip_code_ir_remainder;
-	g_context->code_UO_packet_head = NULL;
-	g_context->code_uo_remainder = udp_code_uo_remainder;
-	g_context->compute_crc_static = udp_compute_crc_static;
-	g_context->compute_crc_dynamic = udp_compute_crc_dynamic;
-=======
 	rfc3095_ctxt->next_header_len = sizeof(struct udphdr);
 	rfc3095_ctxt->decide_state = udp_decide_state;
 	rfc3095_ctxt->decide_FO_packet = c_ip_decide_FO_packet;
@@ -218,7 +177,6 @@
 	rfc3095_ctxt->code_uo_remainder = udp_code_uo_remainder;
 	rfc3095_ctxt->compute_crc_static = udp_compute_crc_static;
 	rfc3095_ctxt->compute_crc_dynamic = udp_compute_crc_dynamic;
->>>>>>> 02610a12
 
 	return true;
 
@@ -266,11 +224,7 @@
 
 	/* check that the the versions of outer and inner IP headers are 4 or 6
 	   and that outer and inner IP headers are not IP fragments */
-<<<<<<< HEAD
-	ip_check = c_generic_check_profile(comp, packet);
-=======
 	ip_check = rohc_comp_rfc3095_check_profile(comp, packet);
->>>>>>> 02610a12
 	if(!ip_check)
 	{
 		goto bad_profile;
@@ -329,17 +283,6 @@
 bool c_udp_check_context(const struct rohc_comp_ctxt *const context,
                          const struct net_pkt *const packet)
 {
-<<<<<<< HEAD
-	struct c_generic_context *g_context;
-	struct sc_udp_context *udp_context;
-	const struct udphdr *udp;
-
-	g_context = (struct c_generic_context *) context->specific;
-	udp_context = (struct sc_udp_context *) g_context->specific;
-
-	/* first, check the same parameters as for the IP-only profile */
-	if(!c_ip_check_context(context, packet))
-=======
 	const struct rohc_comp_rfc3095_ctxt *const rfc3095_ctxt =
 		(struct rohc_comp_rfc3095_ctxt *) context->specific;
 	const struct sc_udp_context *const udp_context =
@@ -355,23 +298,10 @@
 	/* in addition, check UDP ports */
 	if(udp_context->old_udp.source != udp->source ||
 	   udp_context->old_udp.dest != udp->dest)
->>>>>>> 02610a12
 	{
 		goto bad_context;
 	}
 
-<<<<<<< HEAD
-	/* in addition, check UDP ports */
-	assert(packet->transport->data != NULL);
-	udp = (struct udphdr *) packet->transport->data;
-	if(udp_context->old_udp.source != udp->source ||
-	   udp_context->old_udp.dest != udp->dest)
-	{
-		goto bad_context;
-	}
-
-=======
->>>>>>> 02610a12
 	return true;
 
 bad_context:
@@ -394,11 +324,7 @@
  */
 static int c_udp_encode(struct rohc_comp_ctxt *const context,
                         const struct net_pkt *const uncomp_pkt,
-<<<<<<< HEAD
-                        unsigned char *const rohc_pkt,
-=======
                         uint8_t *const rohc_pkt,
->>>>>>> 02610a12
                         const size_t rohc_pkt_max_len,
                         rohc_packet_t *const packet_type,
                         size_t *const payload_offset)
@@ -433,26 +359,16 @@
 	udp_context->tmp.send_udp_dynamic = udp_changed_udp_dynamic(context, udp);
 
 	/* encode the IP packet */
-<<<<<<< HEAD
-	size = c_generic_encode(context, uncomp_pkt, rohc_pkt, rohc_pkt_max_len,
-	                        packet_type, payload_offset);
-=======
 	size = rohc_comp_rfc3095_encode(context, uncomp_pkt, rohc_pkt, rohc_pkt_max_len,
 	                                packet_type, payload_offset);
->>>>>>> 02610a12
 	if(size < 0)
 	{
 		goto quit;
 	}
 
 	/* update the context with the new UDP header */
-<<<<<<< HEAD
-	if(g_context->tmp.packet_type == ROHC_PACKET_IR ||
-	   g_context->tmp.packet_type == ROHC_PACKET_IR_DYN)
-=======
 	if(rfc3095_ctxt->tmp.packet_type == ROHC_PACKET_IR ||
 	   rfc3095_ctxt->tmp.packet_type == ROHC_PACKET_IR_DYN)
->>>>>>> 02610a12
 	{
 		memcpy(&udp_context->old_udp, udp, sizeof(struct udphdr));
 	}
@@ -485,11 +401,7 @@
 	{
 		rohc_comp_debug(context, "go back to IR state because UDP checksum "
 		                "behaviour changed in the last few packets");
-<<<<<<< HEAD
-		change_state(context, ROHC_COMP_STATE_IR);
-=======
 		rohc_comp_change_state(context, ROHC_COMP_STATE_IR);
->>>>>>> 02610a12
 	}
 	else
 	{
@@ -519,13 +431,8 @@
  * @return            The new position in the rohc-packet-under-build buffer
  */
 size_t udp_code_uo_remainder(const struct rohc_comp_ctxt *const context,
-<<<<<<< HEAD
-                             const unsigned char *const next_header,
-                             unsigned char *const dest,
-=======
                              const uint8_t *const next_header,
                              uint8_t *const dest,
->>>>>>> 02610a12
                              const size_t counter)
 {
 	const struct udphdr *const udp = (struct udphdr *) next_header;
@@ -565,13 +472,8 @@
  * @return            The new position in the rohc-packet-under-build buffer
  */
 size_t udp_code_static_udp_part(const struct rohc_comp_ctxt *const context,
-<<<<<<< HEAD
-                                const unsigned char *const next_header,
-                                unsigned char *const dest,
-=======
                                 const uint8_t *const next_header,
                                 uint8_t *const dest,
->>>>>>> 02610a12
                                 const size_t counter)
 {
 	const struct udphdr *const udp = (struct udphdr *) next_header;
@@ -611,13 +513,8 @@
  * @return            The new position in the rohc-packet-under-build buffer
  */
 static size_t udp_code_dynamic_udp_part(const struct rohc_comp_ctxt *const context,
-<<<<<<< HEAD
-                                        const unsigned char *const next_header,
-                                        unsigned char *const dest,
-=======
                                         const uint8_t *const next_header,
                                         uint8_t *const dest,
->>>>>>> 02610a12
                                         const size_t counter)
 {
 	struct rohc_comp_rfc3095_ctxt *rfc3095_ctxt;
@@ -683,20 +580,10 @@
 	.id             = ROHC_PROFILE_UDP, /* profile ID (see 8 in RFC 3095) */
 	.protocol       = ROHC_IPPROTO_UDP, /* IP protocol */
 	.create         = c_udp_create,     /* profile handlers */
-<<<<<<< HEAD
-	.destroy        = c_generic_destroy,
-	.check_profile  = c_udp_check_profile,
-	.check_context  = c_udp_check_context,
-	.encode         = c_udp_encode,
-	.reinit_context = c_generic_reinit_context,
-	.feedback       = c_generic_feedback,
-	.use_udp_port   = c_generic_use_udp_port,
-=======
 	.destroy        = rohc_comp_rfc3095_destroy,
 	.check_profile  = c_udp_check_profile,
 	.check_context  = c_udp_check_context,
 	.encode         = c_udp_encode,
 	.reinit_context = rohc_comp_reinit_context,
 	.feedback       = rohc_comp_rfc3095_feedback,
->>>>>>> 02610a12
 };
