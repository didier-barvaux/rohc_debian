--- conflicted
+++ resolved
@@ -59,23 +59,6 @@
 
 static bool c_rtp_check_profile(const struct rohc_comp *const comp,
                                 const struct net_pkt *const packet)
-<<<<<<< HEAD
-		__attribute__((warn_unused_result, nonnull(1, 2)));
-#if !defined(ROHC_ENABLE_DEPRECATED_API) || ROHC_ENABLE_DEPRECATED_API == 1
-static bool rtp_is_udp_port_for_rtp(const struct rohc_comp *const comp,
-                                    const uint16_t port);
-#endif
-static bool c_rtp_use_udp_port(const struct rohc_comp_ctxt *const context,
-                               const unsigned int port);
-
-static bool c_rtp_check_context(const struct rohc_comp_ctxt *const context,
-                                const struct net_pkt *const packet)
-	__attribute__((warn_unused_result, nonnull(1, 2)));
-
-static int c_rtp_encode(struct rohc_comp_ctxt *const context,
-                        const struct net_pkt *const uncomp_pkt,
-                        unsigned char *const rohc_pkt,
-=======
 	__attribute__((warn_unused_result, nonnull(1, 2)));
 
 static bool c_rtp_check_context(const struct rohc_comp_ctxt *const context,
@@ -85,7 +68,6 @@
 static int c_rtp_encode(struct rohc_comp_ctxt *const context,
                         const struct net_pkt *const uncomp_pkt,
                         uint8_t *const rohc_pkt,
->>>>>>> 02610a12
                         const size_t rohc_pkt_max_len,
                         rohc_packet_t *const packet_type,
                         size_t *const payload_offset)
@@ -103,30 +85,17 @@
 
 static bool rtp_encode_uncomp_fields(struct rohc_comp_ctxt *const context,
                                      const struct net_pkt *const uncomp_pkt)
-<<<<<<< HEAD
-		__attribute__((warn_unused_result, nonnull(1, 2)));
-
-static size_t rtp_code_static_rtp_part(const struct rohc_comp_ctxt *const context,
-                                       const unsigned char *const next_header,
-                                       unsigned char *const dest,
-=======
 	__attribute__((warn_unused_result, nonnull(1, 2)));
 
 static size_t rtp_code_static_rtp_part(const struct rohc_comp_ctxt *const context,
                                        const uint8_t *const next_header,
                                        uint8_t *const dest,
->>>>>>> 02610a12
                                        const size_t counter)
 	__attribute__((warn_unused_result, nonnull(1, 2, 3)));
 
 static size_t rtp_code_dynamic_rtp_part(const struct rohc_comp_ctxt *const context,
-<<<<<<< HEAD
-                                        const unsigned char *const next_header,
-                                        unsigned char *const dest,
-=======
                                         const uint8_t *const next_header,
                                         uint8_t *const dest,
->>>>>>> 02610a12
                                         const size_t counter)
 	__attribute__((warn_unused_result, nonnull(1, 2, 3)));
 
@@ -159,20 +128,12 @@
 	assert(context->profile != NULL);
 
 	/* create and initialize the generic part of the profile context */
-<<<<<<< HEAD
-	if(!c_generic_create(context, ROHC_LSB_SHIFT_RTP_SN, packet))
-=======
 	if(!rohc_comp_rfc3095_create(context, ROHC_LSB_SHIFT_RTP_SN, packet))
->>>>>>> 02610a12
 	{
 		rohc_comp_warn(context, "generic context creation failed");
 		goto quit;
 	}
-<<<<<<< HEAD
-	g_context = (struct c_generic_context *) context->specific;
-=======
 	rfc3095_ctxt = (struct rohc_comp_rfc3095_ctxt *) context->specific;
->>>>>>> 02610a12
 
 	/* check that transport protocol is UDP, and application protocol is RTP */
 	assert(packet->transport->proto == ROHC_IPPROTO_UDP);
@@ -184,11 +145,7 @@
 	rfc3095_ctxt->sn = (uint32_t) rohc_ntoh16(rtp->sn);
 	assert(rfc3095_ctxt->sn <= 0xffff);
 	rohc_comp_debug(context, "initialize context(SN) = hdr(SN) of first "
-<<<<<<< HEAD
-	                "packet = %u", g_context->sn);
-=======
 	                "packet = %u", rfc3095_ctxt->sn);
->>>>>>> 02610a12
 
 	/* create the RTP part of the profile context */
 	rtp_context = malloc(sizeof(struct sc_rtp_context));
@@ -210,14 +167,7 @@
 	memcpy(&rtp_context->old_rtp, rtp, sizeof(struct rtphdr));
 	if(!c_create_sc(&rtp_context->ts_sc,
 	                context->compressor->wlsb_window_width,
-<<<<<<< HEAD
-#if !defined(ROHC_ENABLE_DEPRECATED_API) || ROHC_ENABLE_DEPRECATED_API == 1
 	                context->compressor->trace_callback,
-#endif
-	                context->compressor->trace_callback2,
-=======
-	                context->compressor->trace_callback,
->>>>>>> 02610a12
 	                context->compressor->trace_callback_priv))
 	{
 		rohc_comp_warn(context, "cannot create scaled RTP Timestamp encoding");
@@ -237,23 +187,6 @@
 	rtp_context->tmp.extension_bit_changed = false;
 
 	/* init the RTP-specific variables and functions */
-<<<<<<< HEAD
-	g_context->next_header_len = sizeof(struct udphdr) + sizeof(struct rtphdr);
-	g_context->encode_uncomp_fields = rtp_encode_uncomp_fields;
-	g_context->decide_state = rtp_decide_state;
-	g_context->decide_FO_packet = c_rtp_decide_FO_packet;
-	g_context->decide_SO_packet = c_rtp_decide_SO_packet;
-	g_context->decide_extension = c_rtp_decide_extension;
-	g_context->init_at_IR = NULL;
-	g_context->get_next_sn = c_rtp_get_next_sn;
-	g_context->code_static_part = rtp_code_static_rtp_part;
-	g_context->code_dynamic_part = rtp_code_dynamic_rtp_part;
-	g_context->code_ir_remainder = NULL;
-	g_context->code_UO_packet_head = NULL;
-	g_context->code_uo_remainder = udp_code_uo_remainder;
-	g_context->compute_crc_static = rtp_compute_crc_static;
-	g_context->compute_crc_dynamic = rtp_compute_crc_dynamic;
-=======
 	rfc3095_ctxt->next_header_len = sizeof(struct udphdr) + sizeof(struct rtphdr);
 	rfc3095_ctxt->encode_uncomp_fields = rtp_encode_uncomp_fields;
 	rfc3095_ctxt->decide_state = rtp_decide_state;
@@ -269,7 +202,6 @@
 	rfc3095_ctxt->code_uo_remainder = udp_code_uo_remainder;
 	rfc3095_ctxt->compute_crc_static = rtp_compute_crc_static;
 	rfc3095_ctxt->compute_crc_dynamic = rtp_compute_crc_dynamic;
->>>>>>> 02610a12
 
 	return true;
 
@@ -337,11 +269,7 @@
                                 const struct net_pkt *const packet)
 {
 	const struct udphdr *udp_header;
-<<<<<<< HEAD
-	const unsigned char *udp_payload;
-=======
 	const uint8_t *udp_payload;
->>>>>>> 02610a12
 	unsigned int udp_payload_size;
 	bool udp_check;
 
@@ -362,11 +290,7 @@
 	assert(packet->transport->proto == ROHC_IPPROTO_UDP);
 	assert(packet->transport->data != NULL);
 	udp_header = (const struct udphdr *) packet->transport->data;
-<<<<<<< HEAD
-	udp_payload = (unsigned char *) (udp_header + 1);
-=======
 	udp_payload = (uint8_t *) (udp_header + 1);
->>>>>>> 02610a12
 	udp_payload_size = packet->transport->len - sizeof(struct udphdr);
 
 	/* UDP payload shall be large enough for RTP header  */
@@ -398,11 +322,7 @@
 		}
 
 		is_rtp_packet = comp->rtp_callback(innermost_ip_hdr->data,
-<<<<<<< HEAD
-		                                   (unsigned char *) udp_header,
-=======
 		                                   (uint8_t *) udp_header,
->>>>>>> 02610a12
 		                                   udp_payload, udp_payload_size,
 		                                   comp->rtp_private);
 		if(!is_rtp_packet)
@@ -412,23 +332,6 @@
 
 		rohc_debug(comp, ROHC_TRACE_COMP, ROHC_PROFILE_GENERAL,
 		           "RTP packet detected by the RTP callback");
-<<<<<<< HEAD
-	}
-#if !defined(ROHC_ENABLE_DEPRECATED_API) || ROHC_ENABLE_DEPRECATED_API == 1
-	else if(comp->rtp_ports[0] != 0)
-	{
-		/* check if the UDP destination port belongs to the list of RTP
-		   destination ports reserved for RTP traffic */
-
-		const uint16_t dest_port = rohc_ntoh16(udp_header->dest);
-		bool is_rtp_packet;
-
-
-		rohc_debug(comp, ROHC_TRACE_COMP, ROHC_PROFILE_GENERAL,
-		           "destination port in UDP packet = 0x%04x (%u)",
-		           dest_port, dest_port);
-=======
->>>>>>> 02610a12
 
 		/* RTP packets with one or more CSRC items cannot be compressed by the
 		 * RTP profile for the moment */
@@ -439,12 +342,6 @@
 			           "compression of CSRC items is not supported yet by RTP profile");
 			goto bad_profile;
 		}
-<<<<<<< HEAD
-
-		rohc_debug(comp, ROHC_TRACE_COMP, ROHC_PROFILE_GENERAL,
-		           "UDP destination port is in the list of RTP ports");
-=======
->>>>>>> 02610a12
 	}
 #endif
 	else
@@ -465,46 +362,6 @@
 #if !defined(ROHC_ENABLE_DEPRECATED_API) || ROHC_ENABLE_DEPRECATED_API == 1
 
 /**
-<<<<<<< HEAD
- * @brief Check whether the given UDP port is reserved for RTP traffic
- *
- * @param comp  The compressor
- * @param port  The UDP port to search for
- * @return      true if the UDP port is reserved for RTP traffic,
- *              false otherwise
- */
-static bool rtp_is_udp_port_for_rtp(const struct rohc_comp *const comp,
-                                    const uint16_t port)
-{
-	bool match = false;
-	size_t i;
-
-	/* explore the list of UDP ports reserved for RTP and stop:
-	 *  - if a port is equal to 0 (current entry and next ones are unused)
-	 *  - if the port is found
-	 *  - if the port in the list is greater than the port in the packet
-	 *    because the list is sorted in ascending order
-	 *  - if the end of the list is reached
-	 */
-	i = 0;
-	while(i < MAX_RTP_PORTS &&
-	      comp->rtp_ports[i] != 0 &&
-	      !match &&
-	      port >= comp->rtp_ports[i])
-	{
-		match = (port == comp->rtp_ports[i]);
-		i++;
-	}
-
-	return match;
-}
-
-#endif
-
-
-/**
-=======
->>>>>>> 02610a12
  * @brief Check if the IP/UDP/RTP packet belongs to the context
  *
  * Conditions are:
@@ -536,19 +393,12 @@
 static bool c_rtp_check_context(const struct rohc_comp_ctxt *const context,
                                 const struct net_pkt *const packet)
 {
-<<<<<<< HEAD
-	const struct c_generic_context *g_context;
-	const struct sc_rtp_context *rtp_context;
-	const struct udphdr *udp;
-	const struct rtphdr *rtp;
-=======
 	const struct rohc_comp_rfc3095_ctxt *const rfc3095_ctxt =
 		(struct rohc_comp_rfc3095_ctxt *) context->specific;
 	const struct sc_rtp_context *const rtp_context =
 		(struct sc_rtp_context *) rfc3095_ctxt->specific;
 	const struct udphdr *const udp = (struct udphdr *) packet->transport->data;
 	const struct rtphdr *const rtp = (struct rtphdr *) (udp + 1);
->>>>>>> 02610a12
 	bool udp_check;
 
 	/* check IP and UDP headers */
@@ -558,18 +408,7 @@
 		goto bad_context;
 	}
 
-<<<<<<< HEAD
-	/* get UDP and RTP headers */
-	assert(packet->transport->data != NULL);
-	udp = (struct udphdr *) packet->transport->data;
-	rtp = (struct rtphdr *) (udp + 1);
-
 	/* check the RTP SSRC field */
-	g_context = (struct c_generic_context *) context->specific;
-	rtp_context = (struct sc_rtp_context *) g_context->specific;
-=======
-	/* check the RTP SSRC field */
->>>>>>> 02610a12
 	if(rtp_context->old_rtp.ssrc != rtp->ssrc)
 	{
 		goto bad_context;
@@ -602,22 +441,6 @@
 	struct sc_rtp_context *rtp_context;
 	rohc_packet_t packet;
 	size_t nr_of_ip_hdr;
-<<<<<<< HEAD
-	size_t nr_sn_bits;
-	size_t nr_ts_bits;
-
-	g_context = (struct c_generic_context *) context->specific;
-	rtp_context = (struct sc_rtp_context *) g_context->specific;
-	nr_of_ip_hdr = g_context->ip_hdr_nr;
-	nr_sn_bits = g_context->tmp.nr_sn_bits;
-	nr_ts_bits = rtp_context->tmp.nr_ts_bits;
-
-	if((g_context->outer_ip_flags.version == IPV4 &&
-	    g_context->outer_ip_flags.info.v4.sid_count < MAX_FO_COUNT) ||
-	   (nr_of_ip_hdr > 1 &&
-	    g_context->inner_ip_flags.version == IPV4 &&
-	   	g_context->inner_ip_flags.info.v4.sid_count < MAX_FO_COUNT))
-=======
 
 	rfc3095_ctxt = (struct rohc_comp_rfc3095_ctxt *) context->specific;
 	rtp_context = (struct sc_rtp_context *) rfc3095_ctxt->specific;
@@ -640,7 +463,6 @@
 	        (nr_of_ip_hdr > 1 &&
 	         rfc3095_ctxt->inner_ip_flags.version == IPV4 &&
 	         rfc3095_ctxt->inner_ip_flags.info.v4.sid_count < MAX_FO_COUNT))
->>>>>>> 02610a12
 	{
 		packet = ROHC_PACKET_IR_DYN;
 		rohc_comp_debug(context, "choose packet IR-DYN because at least one "
@@ -651,35 +473,22 @@
 	{
 		packet = ROHC_PACKET_UOR_2_RTP;
 		rohc_comp_debug(context, "choose packet UOR-2-RTP because at least one "
-<<<<<<< HEAD
-		                "static field changed and %zd <= 14 SN bits must be "
-		                "transmitted", nr_sn_bits);
-=======
 		                "static field changed and less than 14 SN bits must be "
 		                "transmitted");
->>>>>>> 02610a12
 	}
 	else if(nr_of_ip_hdr == 1 && rfc3095_ctxt->tmp.send_dynamic > 2)
 	{
 		packet = ROHC_PACKET_IR_DYN;
 		rohc_comp_debug(context, "choose packet IR-DYN because %d > 2 dynamic "
 		                "fields changed with a single IP header",
-<<<<<<< HEAD
-		                g_context->tmp.send_dynamic);
-=======
 		                rfc3095_ctxt->tmp.send_dynamic);
->>>>>>> 02610a12
 	}
 	else if(nr_of_ip_hdr > 1 && rfc3095_ctxt->tmp.send_dynamic > 4)
 	{
 		packet = ROHC_PACKET_IR_DYN;
 		rohc_comp_debug(context, "choose packet IR-DYN because %d > 4 dynamic "
 		                "fields changed with double IP headers",
-<<<<<<< HEAD
-		                g_context->tmp.send_dynamic);
-=======
 		                rfc3095_ctxt->tmp.send_dynamic);
->>>>>>> 02610a12
 	}
 	else if(rohc_comp_rfc3095_is_sn_possible(rfc3095_ctxt, 6, 8))
 	{
@@ -687,39 +496,9 @@
 		 * in base header + 8 bits in extension 3): determine which UOR-2*
 		 * packet to choose */
 
-<<<<<<< HEAD
-		const int is_ip_v4 = (g_context->outer_ip_flags.version == IPV4);
-		const int is_rnd = g_context->outer_ip_flags.info.v4.rnd;
-		const size_t nr_ip_id_bits = g_context->tmp.nr_ip_id_bits;
-		const bool is_outer_ipv4_non_rnd = (is_ip_v4 && !is_rnd);
-		size_t nr_ipv4_non_rnd;
-		size_t nr_ipv4_non_rnd_with_bits;
-
-		rohc_comp_debug(context, "choose one UOR-2-* packet because %zd <= 14 "
-		                "SN bits must be transmitted", nr_sn_bits);
-
-		/* how many IP headers are IPv4 headers with non-random IP-IDs */
-		nr_ipv4_non_rnd = 0;
-		nr_ipv4_non_rnd_with_bits = 0;
-		if(is_outer_ipv4_non_rnd)
-		{
-			nr_ipv4_non_rnd++;
-			if(nr_ip_id_bits > 0)
-			{
-				nr_ipv4_non_rnd_with_bits++;
-			}
-		}
-		if(nr_of_ip_hdr >= 1)
-		{
-			const int is_ip2_v4 = g_context->inner_ip_flags.version == IPV4;
-			const int is_rnd2 = g_context->inner_ip_flags.info.v4.rnd;
-			const size_t nr_ip_id_bits2 = g_context->tmp.nr_ip_id_bits2;
-			const bool is_inner_ipv4_non_rnd = (is_ip2_v4 && !is_rnd2);
-=======
 		/* how many IP headers are IPv4 headers with non-random IP-IDs */
 		const size_t nr_ipv4_non_rnd = get_nr_ipv4_non_rnd(rfc3095_ctxt);
 		const size_t nr_ipv4_non_rnd_with_bits = get_nr_ipv4_non_rnd_with_bits(rfc3095_ctxt);
->>>>>>> 02610a12
 
 		rohc_comp_debug(context, "choose one UOR-2-* packet because less than 14 "
 		                "SN bits must be transmitted");
@@ -742,12 +521,7 @@
 			                "one of the %zd IP header(s) is IPv4 with "
 			                "non-random IP-ID with at least 1 bit of IP-ID to "
 			                "transmit, and ( TS bits are deducible from SN, or "
-<<<<<<< HEAD
-			                "%zd TS bits can be SDVL-encoded", nr_of_ip_hdr,
-			                nr_ts_bits);
-=======
 			                "TS bits can be SDVL-encoded", nr_of_ip_hdr);
->>>>>>> 02610a12
 		}
 		else
 		{
@@ -761,13 +535,8 @@
 	{
 		/* UOR-2* packets can not be used, use IR-DYN instead */
 		packet = ROHC_PACKET_IR_DYN;
-<<<<<<< HEAD
-		rohc_comp_debug(context, "choose packet IR-DYN because %zd > 14 SN "
-		                "bits must be transmitted", nr_sn_bits);
-=======
 		rohc_comp_debug(context, "choose packet IR-DYN because more than 14 SN "
 		                "bits must be transmitted");
->>>>>>> 02610a12
 	}
 
 	return packet;
@@ -810,49 +579,17 @@
 	bool is_ts_deducible;
 	bool is_ts_scaled;
 
-<<<<<<< HEAD
-	g_context = (struct c_generic_context *) context->specific;
-	rtp_context = (struct sc_rtp_context *) g_context->specific;
-	nr_of_ip_hdr = g_context->ip_hdr_nr;
-	nr_sn_bits = g_context->tmp.nr_sn_bits;
-	nr_ts_bits = rtp_context->tmp.nr_ts_bits;
-	nr_ip_id_bits = g_context->tmp.nr_ip_id_bits;
-	is_rnd = g_context->outer_ip_flags.info.v4.rnd;
-	is_ip_v4 = (g_context->outer_ip_flags.version == IPV4);
-=======
 	rfc3095_ctxt = (struct rohc_comp_rfc3095_ctxt *) context->specific;
 	rtp_context = (struct sc_rtp_context *) rfc3095_ctxt->specific;
 	nr_of_ip_hdr = rfc3095_ctxt->ip_hdr_nr;
 	nr_ip_id_bits = rfc3095_ctxt->tmp.nr_ip_id_bits;
 	is_rnd = rfc3095_ctxt->outer_ip_flags.info.v4.rnd;
 	is_ip_v4 = (rfc3095_ctxt->outer_ip_flags.version == IPV4);
->>>>>>> 02610a12
 	is_outer_ipv4_non_rnd = (is_ip_v4 && !is_rnd);
 
 	is_ts_deducible = rohc_ts_sc_is_deducible(&rtp_context->ts_sc);
 	is_ts_scaled = (rtp_context->ts_sc.state == SEND_SCALED);
 
-<<<<<<< HEAD
-	rohc_comp_debug(context, "nr_ip_bits = %zd, nr_sn_bits = %zd, "
-	                "nr_ts_bits = %zd, is_ts_deducible = %d, is_ts_scaled = %d, "
-	                "Marker bit = %d, nr_of_ip_hdr = %zd, rnd = %d",
-	                nr_ip_id_bits, nr_sn_bits, nr_ts_bits, !!is_ts_deducible,
-	                !!is_ts_scaled, !!rtp_context->tmp.is_marker_bit_set,
-	                nr_of_ip_hdr, is_rnd);
-
-	/* sanity check */
-	if(g_context->outer_ip_flags.version == IPV4)
-	{
-		assert(g_context->outer_ip_flags.info.v4.sid_count >= MAX_FO_COUNT);
-		assert(g_context->outer_ip_flags.info.v4.rnd_count >= MAX_FO_COUNT);
-		assert(g_context->outer_ip_flags.info.v4.nbo_count >= MAX_FO_COUNT);
-	}
-	if(nr_of_ip_hdr > 1 && g_context->inner_ip_flags.version == IPV4)
-	{
-		assert(g_context->inner_ip_flags.info.v4.sid_count >= MAX_FO_COUNT);
-		assert(g_context->inner_ip_flags.info.v4.rnd_count >= MAX_FO_COUNT);
-		assert(g_context->inner_ip_flags.info.v4.nbo_count >= MAX_FO_COUNT);
-=======
 	rohc_comp_debug(context, "nr_ip_bits = %zd, is_ts_deducible = %d, "
 	                "is_ts_scaled = %d, Marker bit = %d, nr_of_ip_hdr = %zd, "
 	                "rnd = %d", nr_ip_id_bits, !!is_ts_deducible, !!is_ts_scaled,
@@ -870,7 +607,6 @@
 		assert(rfc3095_ctxt->inner_ip_flags.info.v4.sid_count >= MAX_FO_COUNT);
 		assert(rfc3095_ctxt->inner_ip_flags.info.v4.rnd_count >= MAX_FO_COUNT);
 		assert(rfc3095_ctxt->inner_ip_flags.info.v4.nbo_count >= MAX_FO_COUNT);
->>>>>>> 02610a12
 	}
 	assert(rfc3095_ctxt->tmp.send_static == 0);
 	assert(rfc3095_ctxt->tmp.send_dynamic == 0);
@@ -893,15 +629,9 @@
 	}
 	if(nr_of_ip_hdr >= 1)
 	{
-<<<<<<< HEAD
-		const int is_ip2_v4 = (g_context->inner_ip_flags.version == IPV4);
-		const int is_rnd2 = g_context->inner_ip_flags.info.v4.rnd;
-		const size_t nr_ip_id_bits2 = g_context->tmp.nr_ip_id_bits2;
-=======
 		const int is_ip2_v4 = (rfc3095_ctxt->inner_ip_flags.version == IPV4);
 		const int is_rnd2 = rfc3095_ctxt->inner_ip_flags.info.v4.rnd;
 		const size_t nr_ip_id_bits2 = rfc3095_ctxt->tmp.nr_ip_id_bits2;
->>>>>>> 02610a12
 		const bool is_inner_ipv4_non_rnd = (is_ip2_v4 && !is_rnd2);
 
 		if(is_inner_ipv4_non_rnd)
@@ -922,15 +652,6 @@
 	                   &nr_outermost_ip_id_bits);
 
 	/* what packet type do we choose? */
-<<<<<<< HEAD
-	if(nr_sn_bits <= 4 &&
-	   nr_ipv4_non_rnd_with_bits == 0 &&
-	   is_ts_scaled && (nr_ts_bits == 0 || is_ts_deducible) &&
-	   !rtp_context->tmp.is_marker_bit_set)
-	{
-		packet = ROHC_PACKET_UO_0;
-		rohc_comp_debug(context, "choose packet UO-0 because %zd <= 4 SN bits "
-=======
 	if(rtp_context->udp_checksum_change_count < MAX_IR_COUNT)
 	{
 		packet = ROHC_PACKET_IR_DYN;
@@ -953,88 +674,48 @@
 	{
 		packet = ROHC_PACKET_UO_0;
 		rohc_comp_debug(context, "choose packet UO-0 because less than 4 SN bits "
->>>>>>> 02610a12
 		                "must be transmitted, neither of the %zd IP header(s) "
 		                "are IPv4 with non-random IP-ID with some IP-ID bits "
 		                "to transmit, ( no TS bit must be transmitted, "
 		                "or TS bits are deducible from SN ), and RTP M bit is "
-<<<<<<< HEAD
-		                "not set", nr_sn_bits, nr_of_ip_hdr, nr_ts_bits);
-=======
 		                "not set", nr_of_ip_hdr);
->>>>>>> 02610a12
 	}
 	else if(rohc_comp_rfc3095_is_sn_possible(rfc3095_ctxt, 4, 0) &&
 	        nr_ipv4_non_rnd == 0 &&
-<<<<<<< HEAD
-	        is_ts_scaled && nr_ts_bits <= 6)
-=======
 	        is_ts_scaled && rtp_context->tmp.nr_ts_bits_more_than_2 <= 6)
->>>>>>> 02610a12
 	{
 		packet = ROHC_PACKET_UO_1_RTP;
 		rohc_comp_debug(context, "choose packet UO-1-RTP because neither of "
 		                "the %zd IP header(s) are 'IPv4 with non-random IP-ID', "
-<<<<<<< HEAD
-		                "%zd <= 4 SN bits must be transmitted, and "
-		                "%zd <= 6 TS bits must be transmitted", nr_sn_bits,
-		                nr_of_ip_hdr, nr_ts_bits);
-=======
 		                "less than 4 SN bits must be transmitted, and "
 		                "%zu <= 6 TS bits must be transmitted", nr_of_ip_hdr,
 		                rtp_context->tmp.nr_ts_bits_more_than_2);
->>>>>>> 02610a12
 	}
 	else if(rohc_comp_rfc3095_is_sn_possible(rfc3095_ctxt, 4, 0) &&
 	        nr_ipv4_non_rnd_with_bits == 1 && nr_innermost_ip_id_bits <= 5 &&
-<<<<<<< HEAD
-	        is_ts_scaled && (nr_ts_bits == 0 || is_ts_deducible) &&
-=======
 	        is_ts_scaled &&
 	        (is_ts_deducible ||
 	         (rtp_context->tmp.nr_ts_bits_less_equal_than_2 == 0 &&
 	          rtp_context->tmp.nr_ts_bits_more_than_2 == 0)) &&
->>>>>>> 02610a12
 	        !rtp_context->tmp.is_marker_bit_set)
 	{
 		/* UO-1-ID without extension */
 		packet = ROHC_PACKET_UO_1_ID;
 		rohc_comp_debug(context, "choose packet UO-1-ID because only one of the "
 		                "%zd IP header(s) is IPv4 with non-random IP-ID with "
-<<<<<<< HEAD
-		                "%zd <= 5 IP-ID bits to transmit, %zd <= 4 SN bits "
-		                "must be transmitted, ( %zd <= 0 TS bit must be "
-		                "transmitted, or TS bits are deducible from SN ), and "
-		                "RTP M bit is not set", nr_of_ip_hdr,
-		                nr_innermost_ip_id_bits, nr_sn_bits, nr_ts_bits);
-=======
 		                "%zd <= 5 IP-ID bits to transmit, less than 4 SN bits "
 		                "must be transmitted, ( no TS bit must be transmitted, "
 		                "or TS bits are deducible from SN ), and RTP M bit is not "
 		                "set", nr_of_ip_hdr, nr_innermost_ip_id_bits);
->>>>>>> 02610a12
 	}
 	else if(rohc_comp_rfc3095_is_sn_possible(rfc3095_ctxt, 4, 0) &&
 	        nr_ipv4_non_rnd_with_bits == 0 &&
-<<<<<<< HEAD
-	        is_ts_scaled && nr_ts_bits <= 5)
-=======
 	        is_ts_scaled && rtp_context->tmp.nr_ts_bits_more_than_2 <= 5)
->>>>>>> 02610a12
 	{
 		packet = ROHC_PACKET_UO_1_TS;
 		rohc_comp_debug(context, "choose packet UO-1-TS because neither of the "
 		                "%zd IP header(s) are IPv4 with non-random IP-ID with "
 		                "some IP-ID bits to to transmit for that IP header, "
-<<<<<<< HEAD
-		                "%zd <= 4 SN bits must be transmitted, and "
-		                "%zd <= 6 TS bits must be transmitted", nr_of_ip_hdr,
-		                nr_sn_bits, nr_ts_bits);
-	}
-	else if(nr_sn_bits <= 12 &&
-	        nr_ipv4_non_rnd_with_bits >= 1 &&
-	        sdvl_can_length_be_encoded(nr_ts_bits))
-=======
 		                "less than 4 SN bits must be transmitted, and "
 		                "%zu <= 6 TS bits must be transmitted", nr_of_ip_hdr,
 		                rtp_context->tmp.nr_ts_bits_more_than_2);
@@ -1042,7 +723,6 @@
 	else if(rohc_comp_rfc3095_is_sn_possible(rfc3095_ctxt, 4, 8) &&
 	        nr_ipv4_non_rnd_with_bits >= 1 &&
 	        sdvl_can_length_be_encoded(rtp_context->tmp.nr_ts_bits_more_than_2))
->>>>>>> 02610a12
 	{
 		/* UO-1-ID packet with extension can be used only if SN stand on
 		 * <= 12 bits (4 bits in base header + 8 bits in extension 3) */
@@ -1051,15 +731,9 @@
 		rohc_comp_debug(context, "choose packet UO-1-ID because at least "
 		                "one of the %zd IP header(s) is IPv4 with "
 		                "non-random IP-ID with at least 1 bit of IP-ID to "
-<<<<<<< HEAD
-		                "transmit, %zu <= 12 SN bits must be transmitted, "
-		                "and %zd TS bits can be SDVL-encoded", nr_of_ip_hdr,
-		                nr_sn_bits, nr_ts_bits);
-=======
 		                "transmit, less than 12 SN bits must be transmitted, "
 		                "and %zu TS bits can be SDVL-encoded", nr_of_ip_hdr,
 		                rtp_context->tmp.nr_ts_bits_more_than_2);
->>>>>>> 02610a12
 	}
 	else if(rohc_comp_rfc3095_is_sn_possible(rfc3095_ctxt, 6, 8))
 	{
@@ -1082,17 +756,10 @@
 		{
 			packet = ROHC_PACKET_UOR_2_ID;
 			rohc_comp_debug(context, "choose packet UOR-2-ID because at least "
-<<<<<<< HEAD
-			                "one of the %zd IP header(s) is IPv4 with "
-			                "non-random IP-ID with at least 1 bit of IP-ID to "
-			                "transmit, and %zd TS bits can be SDVL-encoded",
-			                nr_of_ip_hdr, nr_ts_bits);
-=======
 			                "one of the %zd IP header(s) is IPv4 with non-random "
 			                "IP-ID with at least 1 bit of IP-ID to transmit, "
 			                "and %zu TS bits can be SDVL-encoded", nr_of_ip_hdr,
 			                rtp_context->tmp.nr_ts_bits_more_than_2);
->>>>>>> 02610a12
 		}
 		else
 		{
@@ -1106,13 +773,8 @@
 	{
 		/* UOR-2* packets can not be used, use IR-DYN instead */
 		packet = ROHC_PACKET_IR_DYN;
-<<<<<<< HEAD
-		rohc_comp_debug(context, "choose packet IR-DYN because %zd > 14 SN "
-		                "bits must be transmitted", nr_sn_bits);
-=======
 		rohc_comp_debug(context, "choose packet IR-DYN because more than 14 SN "
 		                "bits must be transmitted");
->>>>>>> 02610a12
 	}
 
 	return packet;
@@ -1177,11 +839,7 @@
  */
 static int c_rtp_encode(struct rohc_comp_ctxt *const context,
                         const struct net_pkt *const uncomp_pkt,
-<<<<<<< HEAD
-                        unsigned char *const rohc_pkt,
-=======
                         uint8_t *const rohc_pkt,
->>>>>>> 02610a12
                         const size_t rohc_pkt_max_len,
                         rohc_packet_t *const packet_type,
                         size_t *const payload_offset)
@@ -1194,15 +852,9 @@
 
 	assert(context != NULL);
 	assert(context->specific != NULL);
-<<<<<<< HEAD
-	g_context = (struct c_generic_context *) context->specific;
-	assert(g_context->specific != NULL);
-	rtp_context = (struct sc_rtp_context *) g_context->specific;
-=======
 	rfc3095_ctxt = (struct rohc_comp_rfc3095_ctxt *) context->specific;
 	assert(rfc3095_ctxt->specific != NULL);
 	rtp_context = (struct sc_rtp_context *) rfc3095_ctxt->specific;
->>>>>>> 02610a12
 
 	/* retrieve the UDP and RTP headers */
 	assert(uncomp_pkt->transport->data != NULL);
@@ -1213,26 +865,16 @@
 	rtp_context->tmp.send_rtp_dynamic = rtp_changed_rtp_dynamic(context, udp, rtp);
 
 	/* encode the IP packet */
-<<<<<<< HEAD
-	size = c_generic_encode(context, uncomp_pkt, rohc_pkt, rohc_pkt_max_len,
-	                        packet_type, payload_offset);
-=======
 	size = rohc_comp_rfc3095_encode(context, uncomp_pkt, rohc_pkt, rohc_pkt_max_len,
 	                                packet_type, payload_offset);
->>>>>>> 02610a12
 	if(size < 0)
 	{
 		goto quit;
 	}
 
 	/* update the context with the new UDP/RTP headers */
-<<<<<<< HEAD
-	if(g_context->tmp.packet_type == ROHC_PACKET_IR ||
-	   g_context->tmp.packet_type == ROHC_PACKET_IR_DYN)
-=======
 	if(rfc3095_ctxt->tmp.packet_type == ROHC_PACKET_IR ||
 	   rfc3095_ctxt->tmp.packet_type == ROHC_PACKET_IR_DYN)
->>>>>>> 02610a12
 	{
 		memcpy(&rtp_context->old_udp, udp, sizeof(struct udphdr));
 		memcpy(&rtp_context->old_rtp, rtp, sizeof(struct rtphdr));
@@ -1273,22 +915,8 @@
 	rfc3095_ctxt = (struct rohc_comp_rfc3095_ctxt *) context->specific;
 	rtp_context = (struct sc_rtp_context *) rfc3095_ctxt->specific;
 
-<<<<<<< HEAD
-	if(context->state != ROHC_COMP_STATE_IR &&
-	   rtp_context->udp_checksum_change_count < MAX_IR_COUNT)
-	{
-		/* TODO: could be optimized: IR state is not required, only IR or
-		 * IR-DYN packet is */
-		rohc_comp_debug(context, "go back to IR state because UDP checksum "
-		                "behaviour changed in the last few packets");
-		change_state(context, ROHC_COMP_STATE_IR);
-	}
-	else if(rtp_context->tmp.send_rtp_dynamic)
-	{
-=======
 	if(rtp_context->tmp.send_rtp_dynamic)
 	{
->>>>>>> 02610a12
 		if(context->state == ROHC_COMP_STATE_IR)
 		{
 			rohc_comp_debug(context, "%d RTP dynamic fields changed, stay in "
@@ -1298,11 +926,7 @@
 		{
 			rohc_comp_debug(context, "%d RTP dynamic fields changed, go in FO "
 			                "state", rtp_context->tmp.send_rtp_dynamic);
-<<<<<<< HEAD
-			change_state(context, ROHC_COMP_STATE_FO);
-=======
 			rohc_comp_change_state(context, ROHC_COMP_STATE_FO);
->>>>>>> 02610a12
 		}
 	}
 	else
@@ -1334,12 +958,7 @@
 static uint32_t c_rtp_get_next_sn(const struct rohc_comp_ctxt *const context __attribute__((unused)),
                                   const struct net_pkt *const uncomp_pkt)
 {
-<<<<<<< HEAD
-	const struct udphdr *const udp =
-		(struct udphdr *) uncomp_pkt->transport->data;
-=======
 	const struct udphdr *const udp = (struct udphdr *) uncomp_pkt->transport->data;
->>>>>>> 02610a12
 	const struct rtphdr *const rtp = (struct rtphdr *) (udp + 1);
 	uint32_t next_sn;
 
@@ -1369,76 +988,22 @@
 
 	assert(context != NULL);
 	assert(context->specific != NULL);
-<<<<<<< HEAD
-	g_context = (struct c_generic_context *) context->specific;
-	assert(g_context->specific != NULL);
-	rtp_context = g_context->specific;
-=======
 	rfc3095_ctxt = (struct rohc_comp_rfc3095_ctxt *) context->specific;
 	assert(rfc3095_ctxt->specific != NULL);
 	rtp_context = rfc3095_ctxt->specific;
->>>>>>> 02610a12
 	assert(uncomp_pkt != NULL);
 	assert(uncomp_pkt->transport->data != NULL);
 	udp = (struct udphdr *) uncomp_pkt->transport->data;
 	rtp = (struct rtphdr *) (udp + 1);
 
 	/* add new TS value to context */
-<<<<<<< HEAD
-	assert(g_context->sn <= 0xffff);
-	c_add_ts(&rtp_context->ts_sc, rohc_ntoh32(rtp->timestamp), g_context->sn);
-=======
 	assert(rfc3095_ctxt->sn <= 0xffff);
 	c_add_ts(&rtp_context->ts_sc, rohc_ntoh32(rtp->timestamp), rfc3095_ctxt->sn);
->>>>>>> 02610a12
 
 	/* determine the number of TS bits to send wrt compression state */
 	if(rtp_context->ts_sc.state == INIT_TS ||
 	   rtp_context->ts_sc.state == INIT_STRIDE)
 	{
-<<<<<<< HEAD
-		if((context->compressor->features & ROHC_COMP_FEATURE_COMPAT_1_6_x) != 0)
-		{
-			/* keep compatibility with previous versions */
-			rtp_context->tmp.ts_send = rohc_ntoh32(rtp->timestamp);
-			rtp_context->tmp.nr_ts_bits = 32;
-		}
-		else
-		{
-			/* state INIT_TS: TS_STRIDE cannot be computed yet (first packet or TS
-			 *                is constant), so send TS only
-			 * state INIT_STRIDE: TS and TS_STRIDE will be send
-			 */
-			rtp_context->tmp.ts_send = get_ts_unscaled(&rtp_context->ts_sc);
-			if(!nb_bits_unscaled(&rtp_context->ts_sc, &(rtp_context->tmp.nr_ts_bits)))
-			{
-				const uint32_t ts_send = rtp_context->tmp.ts_send;
-				size_t nr_bits;
-				uint32_t mask;
-
-				/* this is the first LSB bits of unscaled TS to be sent, we cannot
-				 * compute them with W-LSB and we must find its size (in bits) */
-				for(nr_bits = 1, mask = 1;
-				    nr_bits <= 32 && (ts_send & mask) != ts_send;
-				    nr_bits++, mask |= (1 << (nr_bits - 1)))
-				{
-				}
-				rohc_assert(context->compressor, ROHC_TRACE_COMP, context->profile->id,
-				            (ts_send & mask) == ts_send, error, "size of unscaled TS "
-				            "(0x%x) not found, this should never happen!", ts_send);
-
-				rohc_comp_debug(context, "first unscaled TS to be sent: ts_send = %u, "
-				                "mask = 0x%x, nr_bits = %zd", ts_send, mask, nr_bits);
-				rtp_context->tmp.nr_ts_bits = nr_bits;
-			}
-
-			/* save the new unscaled value */
-			assert(g_context->sn <= 0xffff);
-			add_unscaled(&rtp_context->ts_sc, g_context->sn);
-		}
-		rohc_comp_debug(context, "unscaled TS = %u on %zd bits",
-		                rtp_context->tmp.ts_send, rtp_context->tmp.nr_ts_bits);
-=======
 		/* state INIT_TS: TS_STRIDE cannot be computed yet (first packet or TS
 		 *                is constant), so send TS only
 		 * state INIT_STRIDE: TS and TS_STRIDE will be send
@@ -1455,53 +1020,11 @@
 		                rtp_context->tmp.ts_send,
 		                rtp_context->tmp.nr_ts_bits_less_equal_than_2,
 		                rtp_context->tmp.nr_ts_bits_more_than_2);
->>>>>>> 02610a12
 	}
 	else /* SEND_SCALED */
 	{
 		/* TS_SCALED value will be send */
 		rtp_context->tmp.ts_send = get_ts_scaled(&rtp_context->ts_sc);
-<<<<<<< HEAD
-		if(!nb_bits_scaled(&rtp_context->ts_sc, &(rtp_context->tmp.nr_ts_bits)))
-		{
-			const uint32_t ts_send = rtp_context->tmp.ts_send;
-			size_t nr_bits;
-			uint32_t mask;
-
-			/* this is the first TS scaled to be sent, we cannot code it with
-			 * W-LSB and we must find its size (in bits) */
-			for(nr_bits = 1, mask = 1;
-			    nr_bits <= 32 && (ts_send & mask) != ts_send;
-			    nr_bits++, mask |= (1 << (nr_bits - 1)))
-			{
-			}
-			rohc_assert(context->compressor, ROHC_TRACE_COMP, context->profile->id,
-			            (ts_send & mask) == ts_send, error, "size of TS scaled "
-			            "(0x%x) not found, this should never happen!", ts_send);
-
-			rohc_comp_debug(context, "first TS scaled to be sent: ts_send = %u, "
-			                "mask = 0x%x, nr_bits = %zd", ts_send, mask, nr_bits);
-			rtp_context->tmp.nr_ts_bits = nr_bits;
-		}
-
-		/* save the new unscaled and TS_SCALED values */
-		assert(g_context->sn <= 0xffff);
-		add_unscaled(&rtp_context->ts_sc, g_context->sn);
-		add_scaled(&rtp_context->ts_sc, g_context->sn);
-		rohc_comp_debug(context, "TS_SCALED = %u on %zd bits",
-		                rtp_context->tmp.ts_send, rtp_context->tmp.nr_ts_bits);
-	}
-
-	rohc_comp_debug(context, "%s%zd bits are required to encode new TS",
-	                (rohc_ts_sc_is_deducible(&rtp_context->ts_sc) ?
-	                 "0 (TS is deducible from SN bits) or " : ""),
-	                rtp_context->tmp.nr_ts_bits);
-
-	return true;
-
-error:
-	return false;
-=======
 		nb_bits_scaled(&rtp_context->ts_sc,
 		               &rtp_context->tmp.nr_ts_bits_less_equal_than_2,
 		               &rtp_context->tmp.nr_ts_bits_more_than_2);
@@ -1523,7 +1046,6 @@
 	                rtp_context->tmp.nr_ts_bits_more_than_2);
 
 	return true;
->>>>>>> 02610a12
 }
 
 
@@ -1560,13 +1082,8 @@
  * @see udp_code_static_udp_part
  */
 static size_t rtp_code_static_rtp_part(const struct rohc_comp_ctxt *const context,
-<<<<<<< HEAD
-                                       const unsigned char *const next_header,
-                                       unsigned char *const dest,
-=======
                                        const uint8_t *const next_header,
                                        uint8_t *const dest,
->>>>>>> 02610a12
                                        const size_t counter)
 {
 	const struct udphdr *const udp = (struct udphdr *) next_header;
@@ -1628,34 +1145,20 @@
  * @return            The new position in the rohc-packet-under-build buffer
  */
 static size_t rtp_code_dynamic_rtp_part(const struct rohc_comp_ctxt *const context,
-<<<<<<< HEAD
-                                        const unsigned char *const next_header,
-                                        unsigned char *const dest,
-=======
                                         const uint8_t *const next_header,
                                         uint8_t *const dest,
->>>>>>> 02610a12
                                         const size_t counter)
 {
 	struct rohc_comp_rfc3095_ctxt *rfc3095_ctxt;
 	struct sc_rtp_context *rtp_context;
 	const struct udphdr *udp = (struct udphdr *) next_header;
 	const struct rtphdr *rtp = (struct rtphdr *) (udp + 1);
-<<<<<<< HEAD
-	unsigned char byte;
-	unsigned int rx_byte = 0;
-	size_t nr_written;
-
-	g_context = (struct c_generic_context *) context->specific;
-	rtp_context = (struct sc_rtp_context *) g_context->specific;
-=======
 	uint8_t byte;
 	unsigned int rx_byte = 0;
 	size_t nr_written;
 
 	rfc3095_ctxt = (struct rohc_comp_rfc3095_ctxt *) context->specific;
 	rtp_context = (struct sc_rtp_context *) rfc3095_ctxt->specific;
->>>>>>> 02610a12
 
 	/* part 1 */
 	rohc_comp_debug(context, "UDP checksum = 0x%04x", udp->check);
@@ -1681,10 +1184,7 @@
 	                rtp->version & 0x03, rtp->padding & 0x01, rx_byte,
 	                rtp->cc & 0x0f, dest[counter + nr_written]);
 	nr_written++;
-<<<<<<< HEAD
-=======
 	rtp_context->rtp_version_change_count++;
->>>>>>> 02610a12
 	rtp_context->rtp_padding_change_count++;
 
 	/* part 3 */
@@ -1974,32 +1474,6 @@
 
 
 /**
-<<<<<<< HEAD
- * @brief Tells if the selected profile uses the RTP port
- *
- * This function is one of the functions that must exist in one profile for the
- * framework to work.
- *
- * @param context The compression context
- * @param port    The port number to check
- * @return        true if the profile uses this port, false otherwise
- */
-static bool c_rtp_use_udp_port(const struct rohc_comp_ctxt *const context,
-                                    const unsigned int port)
-{
-	const struct c_generic_context *g_context;
-	const struct sc_rtp_context *rtp_context;
-
-	g_context = (struct c_generic_context *) context->specific;
-	rtp_context = (struct sc_rtp_context *) g_context->specific;
-
-	return (rtp_context->old_udp.dest == port);
-}
-
-
-/**
-=======
->>>>>>> 02610a12
  * @brief Define the compression part of the RTP profile as described
  *        in the RFC 3095.
  */
@@ -2012,12 +1486,6 @@
 	.check_profile  = c_rtp_check_profile,
 	.check_context  = c_rtp_check_context,
 	.encode         = c_rtp_encode,
-<<<<<<< HEAD
-	.reinit_context = c_generic_reinit_context,
-	.feedback       = c_generic_feedback,
-	.use_udp_port   = c_rtp_use_udp_port,
-=======
 	.reinit_context = rohc_comp_reinit_context,
 	.feedback       = rohc_comp_rfc3095_feedback,
->>>>>>> 02610a12
 };
