/*
 * Copyright 2010,2011,2012,2013,2014 Didier Barvaux
 * Copyright 2007,2008 Thales Alenia Space
 * Copyright 2007,2009,2010,2012,2013,2014 Viveris Technologies
 *
 * This library is free software; you can redistribute it and/or
 * modify it under the terms of the GNU Lesser General Public
 * License as published by the Free Software Foundation; either
 * version 2.1 of the License, or (at your option) any later version.
 *
 * This library is distributed in the hope that it will be useful,
 * but WITHOUT ANY WARRANTY; without even the implied warranty of
 * MERCHANTABILITY or FITNESS FOR A PARTICULAR PURPOSE.  See the GNU
 * Lesser General Public License for more details.
 *
 * You should have received a copy of the GNU Lesser General Public
 * License along with this library; if not, write to the Free Software
 * Foundation, Inc., 51 Franklin Street, Fifth Floor, Boston, MA  02110-1301  USA
 */

/**
 * @file   c_udp_lite.c
 * @brief  ROHC compression context for the UDP-Lite profile.
 * @author Didier Barvaux <didier.barvaux@toulouse.viveris.com>
 * @author Didier Barvaux <didier@barvaux.org>
 */

#include "c_udp.h"
#include "c_ip.h"
#include "rohc_traces_internal.h"
#include "rohc_packets.h"
#include "rohc_utils.h"
#include "crc.h"
#include "rohc_comp_rfc3095.h"
#include "protocols/udp_lite.h"

#include <stdlib.h>
#ifndef __KERNEL__
#  include <string.h>
#endif
#include <assert.h>


/// @brief The maximal number of times the checksum coverage dit not change
///        or may be inferred
#define MAX_LITE_COUNT 2


/**
 * @brief Define the UDP-Lite-specific temporary variables in the profile
 *        compression context.
 *
 * This object must be used by the UDP-specific compression context
 * sc_udp_lite_context.
 *
 * @see sc_udp_lite_context
 */
struct udp_lite_tmp_vars
{
	/// The size of the UDP-Lite packet (header + payload)
	int udp_size;
};


/**
 * @brief Define the UDP-Lite part of the profile compression context.
 *
 * This object must be used with the generic part of the compression
 * context rohc_comp_rfc3095_ctxt.
 *
 * @see rohc_comp_rfc3095_ctxt
 */
struct sc_udp_lite_context
{
	/// Whether the Coverage Field is Present or not
	int cfp;
	/// Whether the Coverage Field is Inferred or not
	int cfi;

	/// The F and K bits in the CCE packet (see appendix B in the RFC 4019)
	uint8_t FK;

	/// The number of times the checksum coverage field did not change
	size_t coverage_equal_count;
	/// The number of times the checksum coverage field may be inferred
	size_t coverage_inferred_count;
	/// Temporary variables related to the checksum coverage field
	int tmp_coverage;

	/// The number of CCE() packets sent by the compressor
	size_t sent_cce_only_count;
	/// The number of CCE(ON) packets sent by the compressor
	size_t sent_cce_on_count;
	/// The number of CCE(OFF) packets sent by the compressor
	size_t sent_cce_off_count;

	/// The previous UDP-Lite header
	struct udphdr old_udp_lite;

	/// @brief UDP-Lite-specific temporary variables that are used during one
	///        single compression of packet
	struct udp_lite_tmp_vars tmp;
};



/*
 * Private function prototypes.
 */

static bool c_udp_lite_create(struct rohc_comp_ctxt *const context,
                              const struct net_pkt *const packet)
	__attribute__((warn_unused_result, nonnull(1, 2)));

static bool c_udp_lite_check_profile(const struct rohc_comp *const comp,
                                     const struct net_pkt *const packet)
<<<<<<< HEAD
		__attribute__((warn_unused_result, nonnull(1, 2)));

static bool c_udp_lite_check_context(const struct rohc_comp_ctxt *const context,
                                     const struct net_pkt *const packet)
	__attribute__((warn_unused_result, nonnull(1, 2)));

static int c_udp_lite_encode(struct rohc_comp_ctxt *const context,
                             const struct net_pkt *const uncomp_pkt,
                             unsigned char *const rohc_pkt,
                             const size_t rohc_pkt_max_len,
                             rohc_packet_t *const packet_type,
                             size_t *const payload_offset)
	__attribute__((warn_unused_result, nonnull(1, 2, 3, 5, 6)));

static size_t udp_lite_code_dynamic_udplite_part(const struct rohc_comp_ctxt *const context,
                                                 const unsigned char *const next_header,
                                                 unsigned char *const dest,
                                                 const size_t counter)
	__attribute__((warn_unused_result, nonnull(1, 2, 3)));

static size_t udp_lite_build_cce_packet(const struct rohc_comp_ctxt *const context,
                                        const unsigned char *const next_header,
                                        unsigned char *const dest,
                                        size_t counter,
                                        size_t *const first_position)
	__attribute__((warn_unused_result, nonnull(1, 2, 3, 5)));

static bool udp_lite_send_cce_packet(const struct rohc_comp_ctxt *const context,
                                     const struct udphdr *const udp_lite)
	__attribute__((warn_unused_result, nonnull(1, 2)));

static size_t udp_lite_code_uo_remainder(const struct rohc_comp_ctxt *const context,
                                         const unsigned char *const next_header,
                                         unsigned char *const dest,
                                         const size_t counter)
	__attribute__((warn_unused_result, nonnull(1, 2, 3)));

static void udp_lite_init_cc(const struct rohc_comp_ctxt *context,
                             const unsigned char *next_header);
=======
	__attribute__((warn_unused_result, nonnull(1, 2)));

static bool c_udp_lite_check_context(const struct rohc_comp_ctxt *const context,
                                     const struct net_pkt *const packet)
	__attribute__((warn_unused_result, nonnull(1, 2), pure));

static int c_udp_lite_encode(struct rohc_comp_ctxt *const context,
                             const struct net_pkt *const uncomp_pkt,
                             uint8_t *const rohc_pkt,
                             const size_t rohc_pkt_max_len,
                             rohc_packet_t *const packet_type,
                             size_t *const payload_offset)
	__attribute__((warn_unused_result, nonnull(1, 2, 3, 5, 6)));

static size_t udp_lite_code_dynamic_udplite_part(const struct rohc_comp_ctxt *const context,
                                                 const uint8_t *const next_header,
                                                 uint8_t *const dest,
                                                 const size_t counter)
	__attribute__((warn_unused_result, nonnull(1, 2, 3)));

static size_t udp_lite_build_cce_packet(const struct rohc_comp_ctxt *const context,
                                        const uint8_t *const next_header,
                                        uint8_t *const dest,
                                        size_t counter,
                                        size_t *const first_position)
	__attribute__((warn_unused_result, nonnull(1, 2, 3, 5)));

static bool udp_lite_send_cce_packet(const struct rohc_comp_ctxt *const context,
                                     const struct udphdr *const udp_lite)
	__attribute__((warn_unused_result, nonnull(1, 2)));

static size_t udp_lite_code_uo_remainder(const struct rohc_comp_ctxt *const context,
                                         const uint8_t *const next_header,
                                         uint8_t *const dest,
                                         const size_t counter)
	__attribute__((warn_unused_result, nonnull(1, 2, 3)));

static void udp_lite_init_cc(struct rohc_comp_ctxt *const context,
                             const uint8_t *const next_header);
>>>>>>> 02610a12



/**
 * @brief Create a new UDP-Lite context and initialize it thanks to the given
 *        IP/UDP-Lite packet.
 *
 * This function is one of the functions that must exist in one profile for the
 * framework to work.
 *
 * @param context  The compression context
 * @param packet   The IP/UDP-Lite packet given to initialize the new context
 * @return         true if successful, false otherwise
 */
static bool c_udp_lite_create(struct rohc_comp_ctxt *const context,
                              const struct net_pkt *const packet)
{
	const struct rohc_comp *const comp = context->compressor;
	struct rohc_comp_rfc3095_ctxt *rfc3095_ctxt;
	struct sc_udp_lite_context *udp_lite_context;
	const struct udphdr *udp_lite;
<<<<<<< HEAD

	assert(context != NULL);
	assert(context->profile != NULL);
	assert(packet != NULL);

	/* create and initialize the generic part of the profile context */
	if(!c_generic_create(context, ROHC_LSB_SHIFT_SN, packet))
=======

	/* create and initialize the generic part of the profile context */
	if(!rohc_comp_rfc3095_create(context, ROHC_LSB_SHIFT_SN, packet))
>>>>>>> 02610a12
	{
		rohc_comp_warn(context, "generic context creation failed");
		goto quit;
	}
	rfc3095_ctxt = (struct rohc_comp_rfc3095_ctxt *) context->specific;

	/* initialize SN to a random value (RFC 3095, 5.11.1) */
<<<<<<< HEAD
	g_context->sn = comp->random_cb(comp, comp->random_cb_ctxt) & 0xffff;
	rohc_comp_debug(context, "initialize context(SN) = random() = %u",
	                g_context->sn);
=======
	rfc3095_ctxt->sn = comp->random_cb(comp, comp->random_cb_ctxt) & 0xffff;
	rohc_comp_debug(context, "initialize context(SN) = random() = %u",
	                rfc3095_ctxt->sn);
>>>>>>> 02610a12

	/* check that transport protocol is UDP-Lite */
	assert(packet->transport->proto == ROHC_IPPROTO_UDPLITE);
	assert(packet->transport->data != NULL);
	udp_lite = (struct udphdr *) packet->transport->data;

	/* create the UDP-Lite part of the profile context */
	udp_lite_context = malloc(sizeof(struct sc_udp_lite_context));
	if(udp_lite_context == NULL)
	{
		rohc_error(context->compressor, ROHC_TRACE_COMP, context->profile->id,
		           "no memory for the UDP-Lite part of the profile context");
		goto clean;
	}
	rfc3095_ctxt->specific = udp_lite_context;

	/* initialize the UDP-Lite part of the profile context */
	udp_lite_context->cfp = 0;
	udp_lite_context->cfi = 0;
	udp_lite_context->FK = 0;
	udp_lite_context->coverage_equal_count = 0;
	udp_lite_context->coverage_inferred_count = 0;
	udp_lite_context->sent_cce_only_count = 0;
	udp_lite_context->sent_cce_on_count = MAX_IR_COUNT;
	udp_lite_context->sent_cce_off_count = MAX_IR_COUNT;
	memcpy(&udp_lite_context->old_udp_lite, udp_lite, sizeof(struct udphdr));

	/* init the UDP-Lite-specific temporary variables */
	udp_lite_context->tmp.udp_size = -1;

	/* init the UDP-Lite-specific variables and functions */
<<<<<<< HEAD
	g_context->next_header_len = sizeof(struct udphdr);
	g_context->decide_state = decide_state;
	g_context->decide_FO_packet = c_ip_decide_FO_packet;
	g_context->decide_SO_packet = c_ip_decide_SO_packet;
	g_context->decide_extension = decide_extension;
	g_context->init_at_IR = udp_lite_init_cc;
	g_context->get_next_sn = c_ip_get_next_sn;
	g_context->code_static_part = udp_code_static_udp_part; /* same as UDP */
	g_context->code_dynamic_part = udp_lite_code_dynamic_udplite_part;
	g_context->code_ir_remainder = c_ip_code_ir_remainder;
	g_context->code_UO_packet_head = udp_lite_build_cce_packet;
	g_context->code_uo_remainder = udp_lite_code_uo_remainder;
	g_context->compute_crc_static = udp_compute_crc_static;
	g_context->compute_crc_dynamic = udp_compute_crc_dynamic;
=======
	rfc3095_ctxt->next_header_len = sizeof(struct udphdr);
	rfc3095_ctxt->decide_state = rohc_comp_rfc3095_decide_state;
	rfc3095_ctxt->decide_FO_packet = c_ip_decide_FO_packet;
	rfc3095_ctxt->decide_SO_packet = c_ip_decide_SO_packet;
	rfc3095_ctxt->decide_extension = decide_extension;
	rfc3095_ctxt->init_at_IR = udp_lite_init_cc;
	rfc3095_ctxt->get_next_sn = c_ip_get_next_sn;
	rfc3095_ctxt->code_static_part = udp_code_static_udp_part; /* same as UDP */
	rfc3095_ctxt->code_dynamic_part = udp_lite_code_dynamic_udplite_part;
	rfc3095_ctxt->code_ir_remainder = c_ip_code_ir_remainder;
	rfc3095_ctxt->code_UO_packet_head = udp_lite_build_cce_packet;
	rfc3095_ctxt->code_uo_remainder = udp_lite_code_uo_remainder;
	rfc3095_ctxt->compute_crc_static = udp_compute_crc_static;
	rfc3095_ctxt->compute_crc_dynamic = udp_compute_crc_dynamic;
>>>>>>> 02610a12

	return true;

clean:
	rohc_comp_rfc3095_destroy(context);
quit:
	return false;
}


/**
 * @brief Check if the given packet corresponds to the UDP-Lite profile
 *
 * Conditions are:
 *  \li the transport protocol is UDP-Lite
 *  \li the version of the outer IP header is 4 or 6
 *  \li the outer IP header is not an IP fragment
 *  \li if there are at least 2 IP headers, the version of the inner IP header
 *      is 4 or 6
 *  \li if there are at least 2 IP headers, the inner IP header is not an IP
 *      fragment
 *
 * @see rohc_comp_rfc3095_check_profile
 *
 * This function is one of the functions that must exist in one profile for the
 * framework to work.
 *
 * @param comp    The ROHC compressor
 * @param packet  The packet to check
 * @return        Whether the IP packet corresponds to the profile:
 *                  \li true if the IP packet corresponds to the profile,
 *                  \li false if the IP packet does not correspond to
 *                      the profile
 */
static bool c_udp_lite_check_profile(const struct rohc_comp *const comp,
                                     const struct net_pkt *const packet)
{
	bool ip_check;

	assert(comp != NULL);
	assert(packet != NULL);

	/* check that the the versions of outer and inner IP headers are 4 or 6
	   and that outer and inner IP headers are not IP fragments */
<<<<<<< HEAD
	ip_check = c_generic_check_profile(comp, packet);
=======
	ip_check = rohc_comp_rfc3095_check_profile(comp, packet);
>>>>>>> 02610a12
	if(!ip_check)
	{
		goto bad_profile;
	}

	/* IP payload shall be large enough for UDP-Lite header */
	if(packet->transport->len < sizeof(struct udphdr))
	{
		goto bad_profile;
	}

	/* check that the transport protocol is UDP-Lite */
	if(packet->transport->data == NULL ||
	   packet->transport->proto != ROHC_IPPROTO_UDPLITE)
	{
		goto bad_profile;
	}

	return true;

bad_profile:
	return false;
}


/**
 * @brief Check if the IP/UDP-Lite packet belongs to the context
 *
 * Conditions are:
 *  - the number of IP headers must be the same as in context
 *  - IP version of the two IP headers must be the same as in context
 *  - IP packets must not be fragmented
 *  - the source and destination addresses of the two IP headers must match the
 *    ones in the context
 *  - the transport protocol must be UDP-Lite
 *  - the source and destination ports of the UDP-Lite header must match the
 *    ones in the context
 *  - IPv6 only: the Flow Label of the two IP headers must match the ones the
 *    context
 *
 * This function is one of the functions that must exist in one profile for the
 * framework to work.
 *
 * @param context  The compression context
 * @param packet   The IP/UDP-Lite packet to check
 * @return         true if the IP/UDP-Lite packet belongs to the context,
 *                 false if it does not belong to the context
 */
static bool c_udp_lite_check_context(const struct rohc_comp_ctxt *const context,
                                     const struct net_pkt *const packet)
{
<<<<<<< HEAD
	struct c_generic_context *g_context;
	struct sc_udp_lite_context *udp_lite_context;
	const struct udphdr *udp_lite;

	g_context = (struct c_generic_context *) context->specific;
	udp_lite_context = (struct sc_udp_lite_context *) g_context->specific;

	/* first, check the same parameters as for the IP-only profile */
	if(!c_ip_check_context(context, packet))
=======
	const struct rohc_comp_rfc3095_ctxt *const rfc3095_ctxt =
		(struct rohc_comp_rfc3095_ctxt *) context->specific;
	const struct sc_udp_lite_context *const udp_lite_context =
	(struct sc_udp_lite_context *) rfc3095_ctxt->specific;
	const struct udphdr *const udp_lite = (struct udphdr *) packet->transport->data;

	/* first, check the same parameters as for the IP-only profile */
	if(!c_ip_check_context(context, packet))
	{
		goto bad_context;
	}

	/* in addition, check UDP-Lite ports */
	if(udp_lite_context->old_udp_lite.source != udp_lite->source ||
	   udp_lite_context->old_udp_lite.dest != udp_lite->dest)
>>>>>>> 02610a12
	{
		goto bad_context;
	}

<<<<<<< HEAD
	/* in addition, check UDP-Lite ports */
	assert(packet->transport->data != NULL);
	udp_lite = (struct udphdr *) packet->transport->data;
	if(udp_lite_context->old_udp_lite.source != udp_lite->source ||
	   udp_lite_context->old_udp_lite.dest != udp_lite->dest)
	{
		goto bad_context;
	}

=======
>>>>>>> 02610a12
	return true;

bad_context:
	return false;
}


/**
 * @brief Encode an IP/UDP-lite packet according to a pattern decided by several
 *        different factors.
 *
 * @param context           The compression context
 * @param uncomp_pkt        The uncompressed packet to encode
 * @param rohc_pkt          OUT: The ROHC packet
 * @param rohc_pkt_max_len  The maximum length of the ROHC packet
 * @param packet_type       OUT: The type of ROHC packet that is created
 * @param payload_offset    OUT: The offset for the payload in the IP packet
 * @return                  The length of the ROHC packet if successful,
 *                          -1 otherwise
 */
static int c_udp_lite_encode(struct rohc_comp_ctxt *const context,
                             const struct net_pkt *const uncomp_pkt,
<<<<<<< HEAD
                             unsigned char *const rohc_pkt,
=======
                             uint8_t *const rohc_pkt,
>>>>>>> 02610a12
                             const size_t rohc_pkt_max_len,
                             rohc_packet_t *const packet_type,
                             size_t *const payload_offset)
{
	struct rohc_comp_rfc3095_ctxt *rfc3095_ctxt;
	struct sc_udp_lite_context *udp_lite_context;
	const struct udphdr *udp_lite;
	int size;

	assert(context != NULL);
	assert(context->specific != NULL);
<<<<<<< HEAD
	g_context = (struct c_generic_context *) context->specific;
	assert(g_context->specific != NULL);
	udp_lite_context = (struct sc_udp_lite_context *) g_context->specific;
=======
	rfc3095_ctxt = (struct rohc_comp_rfc3095_ctxt *) context->specific;
	assert(rfc3095_ctxt->specific != NULL);
	udp_lite_context = (struct sc_udp_lite_context *) rfc3095_ctxt->specific;
>>>>>>> 02610a12

	/* retrieve the UDP-Lite header */
	assert(uncomp_pkt->transport->data != NULL);
	udp_lite = (struct udphdr *) uncomp_pkt->transport->data;
	udp_lite_context->tmp.udp_size = uncomp_pkt->transport->len;

	/* encode the IP packet */
<<<<<<< HEAD
	size = c_generic_encode(context, uncomp_pkt, rohc_pkt, rohc_pkt_max_len,
	                        packet_type, payload_offset);
=======
	size = rohc_comp_rfc3095_encode(context, uncomp_pkt, rohc_pkt, rohc_pkt_max_len,
	                                packet_type, payload_offset);
>>>>>>> 02610a12
	if(size < 0)
	{
		goto quit;
	}

	/* update the context with the new UDP-Lite header */
<<<<<<< HEAD
	if(g_context->tmp.packet_type == ROHC_PACKET_IR ||
	   g_context->tmp.packet_type == ROHC_PACKET_IR_DYN)
=======
	if(rfc3095_ctxt->tmp.packet_type == ROHC_PACKET_IR ||
	   rfc3095_ctxt->tmp.packet_type == ROHC_PACKET_IR_DYN)
>>>>>>> 02610a12
	{
		memcpy(&udp_lite_context->old_udp_lite, udp_lite, sizeof(struct udphdr));
	}

quit:
	return size;
}


/**
 * @brief Build the Checksum Coverage Extension (CCE) packet.
 *
 * The Checksum Coverage Extension is located at the very start of the UO
 * packet (part 2 in the following figure).
 *
 * \verbatim

     0   1   2   3   4   5   6   7
     --- --- --- --- --- --- --- ---
 1  :         Add-CID octet         :  If for small CIDs and CID 1 - 15
    +---+---+---+---+---+---+---+---+
 2  | 1   1   1   1   1   0   F | K |  Outer packet type identifier
    +---+---+---+---+---+---+---+---+
    :                               :
 3  /   0, 1, or 2 octets of CID    /  1 - 2 octets if large CIDs
    :                               :
    +---+---+---+---+---+---+---+---+
    :                               :
 4  /   UO-0, UO-1 or UO-2 packet   /
    :                               :
    +---+---+---+---+---+---+---+---+

\endverbatim
 *
 * Parts 1, 3 and 4 are coded by the generic code_UO0_packet, code_UO1_packet
 * and code_UO2_packet functions. These functions call the code_UO_packet_head
 * function which in case of UDP-Lite profile is the udp_lite_build_cce_packet
 * function.
 *
 * When the udp_lite_build_cce_packet is called, the parameter first_position
 * points on the part 2 and the parameter counter points on the beginning of
 * the part 4.
 *
 * @param context        The compression context
 * @param next_header    The UDP header
 * @param dest           The rohc-packet-under-build buffer
 * @param counter        The current position in the rohc-packet-under-build buffer
 * @param first_position The position to place the first byte of packet
 * @return               The new position in the rohc-packet-under-build buffer
 */
static size_t udp_lite_build_cce_packet(const struct rohc_comp_ctxt *const context,
<<<<<<< HEAD
                                        const unsigned char *const next_header,
                                        unsigned char *const dest,
=======
                                        const uint8_t *const next_header,
                                        uint8_t *const dest,
>>>>>>> 02610a12
                                        const size_t counter,
                                        size_t *const first_position)
{
	struct rohc_comp_rfc3095_ctxt *rfc3095_ctxt;
	struct sc_udp_lite_context *udp_lite_context;
	const struct udphdr *const udp_lite = (struct udphdr *) next_header;
	size_t nr_written = 0;
	bool send_cce_packet;

	rfc3095_ctxt = (struct rohc_comp_rfc3095_ctxt *) context->specific;
	udp_lite_context = (struct sc_udp_lite_context *) rfc3095_ctxt->specific;


	/* do we need to add the CCE packet? */
	send_cce_packet = udp_lite_send_cce_packet(context, udp_lite);
	if(send_cce_packet)
	{
		rohc_comp_debug(context, "adding CCE");

		/* part 2 */
		dest[*first_position] = (0xf8 | udp_lite_context->FK);

		/* now first_position must point on the first byte of the part 4
		 * and counter must point on the second byte of the part 4 */
		*first_position = counter;
		nr_written++;
	}
	else
	{
		rohc_comp_debug(context, "CCE not needed");
	}

	return counter + nr_written;
}


/**
 * @brief Build UDP-Lite-related fields in the tail of the UO packets.
 *
 * \verbatim

     --- --- --- --- --- --- --- ---
    :                               :  2 octets,
 1  +  UDP-Lite Checksum Coverage   +  if context(CFP) = 1 or
    :                               :  if packet type = CCE
     --- --- --- --- --- --- --- ---
    :                               :
 2  +       UDP-Lite Checksum       +  2 octets
    :                               :
     --- --- --- --- --- --- --- ---

\endverbatim
 *
 * @param context     The compression context
 * @param next_header The UDP-Lite header
 * @param dest        The rohc-packet-under-build buffer
 * @param counter     The current position in the rohc-packet-under-build buffer
 * @return            The new position in the rohc-packet-under-build buffer
 */
static size_t udp_lite_code_uo_remainder(const struct rohc_comp_ctxt *const context,
<<<<<<< HEAD
                                         const unsigned char *const next_header,
                                         unsigned char *const dest,
                                         const size_t counter)
{
	const struct c_generic_context *g_context;
=======
                                         const uint8_t *const next_header,
                                         uint8_t *const dest,
                                         const size_t counter)
{
	const struct rohc_comp_rfc3095_ctxt *rfc3095_ctxt;
>>>>>>> 02610a12
	const struct sc_udp_lite_context *udp_lite_context;
	const struct udphdr *const udp_lite = (struct udphdr *) next_header;
	size_t nr_written = 0;

<<<<<<< HEAD
	g_context = (struct c_generic_context *) context->specific;
	udp_lite_context = (struct sc_udp_lite_context *) g_context->specific;
=======
	rfc3095_ctxt = (struct rohc_comp_rfc3095_ctxt *) context->specific;
	udp_lite_context = (struct sc_udp_lite_context *) rfc3095_ctxt->specific;
>>>>>>> 02610a12

	/* part 1 */
	if(udp_lite_context->cfp == 1 ||
	   udp_lite_send_cce_packet(context, udp_lite))
	{
		rohc_comp_debug(context, "UDP-Lite checksum coverage = 0x%04x",
		                rohc_ntoh16(udp_lite->len));
		memcpy(&dest[counter + nr_written], &udp_lite->len, 2);
		nr_written += 2;
	}

	/* part 2 */
	rohc_comp_debug(context, "UDP-Lite checksum = 0x%04x",
	                rohc_ntoh16(udp_lite->check));
	memcpy(&dest[counter + nr_written], &udp_lite->check, 2);
	nr_written += 2;

	return counter + nr_written;
}


/**
 * @brief Build the dynamic part of the UDP-Lite header.
 *
 * \verbatim

 Dynamic part of UDP-Lite header (5.2.1 of RFC 4019):

    +---+---+---+---+---+---+---+---+
 1  /       Checksum Coverage       /   2 octets
    +---+---+---+---+---+---+---+---+
 2  /           Checksum            /   2 octets
    +---+---+---+---+---+---+---+---+

\endverbatim
 *
 * @param context     The compression context
 * @param next_header The UDP-Lite header
 * @param dest        The rohc-packet-under-build buffer
 * @param counter     The current position in the rohc-packet-under-build buffer
 * @return            The new position in the rohc-packet-under-build buffer
 */
static size_t udp_lite_code_dynamic_udplite_part(const struct rohc_comp_ctxt *const context,
<<<<<<< HEAD
                                                 const unsigned char *const next_header,
                                                 unsigned char *const dest,
=======
                                                 const uint8_t *const next_header,
                                                 uint8_t *const dest,
>>>>>>> 02610a12
                                                 const size_t counter)
{
	const struct udphdr *const udp_lite = (struct udphdr *) next_header;
	size_t nr_written = 0;

	/* part 1 */
	rohc_comp_debug(context, "UDP-Lite checksum coverage = 0x%04x",
	                rohc_ntoh16(udp_lite->len));
	memcpy(&dest[counter + nr_written], &udp_lite->len, 2);
	nr_written += 2;

	/* part 2 */
	rohc_comp_debug(context, "UDP-Lite checksum = 0x%04x",
	                rohc_ntoh16(udp_lite->check));
	memcpy(&dest[counter + nr_written], &udp_lite->check, 2);
	nr_written += 2;

	return counter + nr_written;
}


/**
 * @brief Initialize checksum coverage in the compression context with the given
 *        UDP-Lite header.
 *
 * @param context     The compression context
 * @param next_header The UDP-Lite header
 */
<<<<<<< HEAD
static void udp_lite_init_cc(const struct rohc_comp_ctxt *context,
                             const unsigned char *next_header)
=======
static void udp_lite_init_cc(struct rohc_comp_ctxt *const context,
                             const uint8_t *const next_header)
>>>>>>> 02610a12
{
	const struct rohc_comp_rfc3095_ctxt *rfc3095_ctxt;
	struct sc_udp_lite_context *udp_lite_context;
	const struct udphdr *udp_lite;
	int packet_length;

	rfc3095_ctxt = (struct rohc_comp_rfc3095_ctxt *) context->specific;
	udp_lite_context = (struct sc_udp_lite_context *) rfc3095_ctxt->specific;

	packet_length = udp_lite_context->tmp.udp_size;
	udp_lite = (struct udphdr *) next_header;

	if(context->ir_count == 1)
	{
		udp_lite_context->cfp = 0;
		udp_lite_context->cfi = 1;
	}

<<<<<<< HEAD
	rohc_comp_debug(context, "CFP = %d, CFI = %d (ir_count = %d)",
=======
	rohc_comp_debug(context, "CFP = %d, CFI = %d (ir_count = %zu)",
>>>>>>> 02610a12
	                udp_lite_context->cfp, udp_lite_context->cfi,
	                context->ir_count);

	udp_lite_context->cfp =
		(rohc_ntoh16(udp_lite->len) != packet_length) || udp_lite_context->cfp;
	udp_lite_context->cfi =
		(rohc_ntoh16(udp_lite->len) == packet_length) && udp_lite_context->cfi;

	rohc_comp_debug(context, "packet_length = %d", packet_length);
	rohc_comp_debug(context, "udp_lite length = %d",
	                rohc_ntoh16(udp_lite->len));
	rohc_comp_debug(context, "CFP = %d, CFI = %d", udp_lite_context->cfp,
	                udp_lite_context->cfi);

	udp_lite_context->tmp_coverage = udp_lite->len;
	memcpy(&udp_lite_context->old_udp_lite, udp_lite, sizeof(struct udphdr));
}


/**
 * @brief Check whether a Checksum Coverage Extension (CCE) packet must be sent
 *        or not in order to compress the given UDP-Lite header.
 *
 * The function also updates the FK variable stored in the UDP-Lite context.
 *
 * @param context   The compression context
 * @param udp_lite  The UDP-Lite header
 * @return          true if a CCE packet must be sent, false if not
 */
static bool udp_lite_send_cce_packet(const struct rohc_comp_ctxt *const context,
                                     const struct udphdr *const udp_lite)
{
	const struct rohc_comp_rfc3095_ctxt *rfc3095_ctxt;
	struct sc_udp_lite_context *udp_lite_context;
	int is_coverage_inferred;
	int is_coverage_same;

	assert(context != NULL);
	assert(context->specific != NULL);
	rfc3095_ctxt = (struct rohc_comp_rfc3095_ctxt *) context->specific;
	assert(rfc3095_ctxt->specific != NULL);
	udp_lite_context = (struct sc_udp_lite_context *) rfc3095_ctxt->specific;

	rohc_comp_debug(context, "CFP = %d, CFI = %d", udp_lite_context->cfp,
	                udp_lite_context->cfi);

	/* may the checksum coverage be inferred from UDP-Lite length ? */
	is_coverage_inferred =
		(rohc_ntoh16(udp_lite->len) == udp_lite_context->tmp.udp_size);

	/* is the checksum coverage unchanged since last packet ? */
	if(udp_lite_context->sent_cce_only_count > 0)
	{
		is_coverage_same = (udp_lite_context->tmp_coverage == udp_lite->len);
	}
	else
	{
		is_coverage_same = (udp_lite_context->old_udp_lite.len == udp_lite->len);
	}

	udp_lite_context->tmp_coverage = udp_lite->len;

	if(is_coverage_same)
	{
		udp_lite_context->coverage_equal_count++;
		if(is_coverage_inferred)
		{
			udp_lite_context->coverage_inferred_count++;
		}
	}
	else
	{
		udp_lite_context->coverage_equal_count = 0;
		if(is_coverage_inferred)
		{
			udp_lite_context->coverage_inferred_count++;
		}
		else
		{
			udp_lite_context->coverage_inferred_count = 0;
		}
	}

	if(udp_lite_context->cfp == 0 && udp_lite_context->cfi == 1)
	{
		if(!is_coverage_inferred)
		{
			if(udp_lite_context->sent_cce_only_count < MAX_IR_COUNT)
			{
				udp_lite_context->sent_cce_only_count++;
				udp_lite_context->FK = 0x01;
				return true;
			}
			else if(udp_lite_context->coverage_equal_count > MAX_LITE_COUNT)
			{
				udp_lite_context->cfp = 0;
				udp_lite_context->cfi = 0;
				udp_lite_context->sent_cce_only_count = 0;
				udp_lite_context->sent_cce_off_count = 1;
				udp_lite_context->FK = 0x03;
				memcpy(&udp_lite_context->old_udp_lite, udp_lite,
				       sizeof(struct udphdr));
				return true;
			}
			else
			{
				udp_lite_context->cfp = 1;
				udp_lite_context->cfi = 0;
				udp_lite_context->sent_cce_only_count = 0;
				udp_lite_context->sent_cce_on_count = 1;
				udp_lite_context->FK = 0x02;
				memcpy(&udp_lite_context->old_udp_lite, udp_lite,
				       sizeof(struct udphdr));
				return true;
			}
		}
	}
	else if(udp_lite_context->cfp == 0 && udp_lite_context->cfi == 0)
	{
		if(is_coverage_inferred || !is_coverage_same)
		{
			if(udp_lite_context->sent_cce_only_count < MAX_IR_COUNT)
			{
				udp_lite_context->sent_cce_only_count++;
				udp_lite_context->FK = 0x01;
				return true;
			}
			else if(udp_lite_context->coverage_inferred_count > MAX_LITE_COUNT)
			{
				udp_lite_context->cfp = 0;
				udp_lite_context->cfi = 1;
				udp_lite_context->sent_cce_only_count = 0;
				udp_lite_context->sent_cce_off_count = 1;
				udp_lite_context->FK = 0x03;
				memcpy(&udp_lite_context->old_udp_lite, udp_lite,
				       sizeof(struct udphdr));
				return true;
			}
			else
			{
				udp_lite_context->cfp = 1;
				udp_lite_context->cfi = 0;
				udp_lite_context->sent_cce_only_count = 0;
				udp_lite_context->sent_cce_on_count = 1;
				udp_lite_context->FK = 0x02;
				memcpy(&udp_lite_context->old_udp_lite, udp_lite,
				       sizeof(struct udphdr));
				return true;
			}
		}
	}
	else if(udp_lite_context->cfp == 1)
	{
		if(is_coverage_inferred || is_coverage_same)
		{
			if(udp_lite_context->coverage_equal_count > MAX_LITE_COUNT)
			{
				udp_lite_context->sent_cce_off_count = 1;
				udp_lite_context->sent_cce_only_count = 0;
				udp_lite_context->cfp = 0;
				udp_lite_context->cfi = 0;
				udp_lite_context->FK = 0x03;
				memcpy(&udp_lite_context->old_udp_lite, udp_lite,
				       sizeof(struct udphdr));
				return true;
			}
			else if(udp_lite_context->coverage_inferred_count > MAX_LITE_COUNT)
			{
				udp_lite_context->sent_cce_off_count = 1;
				udp_lite_context->sent_cce_only_count = 0;
				udp_lite_context->cfp = 0;
				udp_lite_context->cfi = 1;
				udp_lite_context->FK = 0x03;
				memcpy(&udp_lite_context->old_udp_lite, udp_lite,
				       sizeof(struct udphdr));
				return true;
			}
		}
	}

	if(udp_lite_context->sent_cce_off_count < MAX_IR_COUNT)
	{
		udp_lite_context->sent_cce_off_count++;
		udp_lite_context->sent_cce_only_count = 0;
		udp_lite_context->FK = 0x03;
		memcpy(&udp_lite_context->old_udp_lite, udp_lite, sizeof(struct udphdr));
		return true;
	}
	else if(udp_lite_context->sent_cce_on_count < MAX_IR_COUNT)
	{
		udp_lite_context->sent_cce_on_count++;
		udp_lite_context->sent_cce_only_count = 0;
		udp_lite_context->FK = 0x02;
		memcpy(&udp_lite_context->old_udp_lite, udp_lite, sizeof(struct udphdr));
		return true;
	}

	udp_lite_context->sent_cce_only_count = 0;

	return false;
}


/**
 * @brief Define the compression part of the UDP-Lite profile as described
 *        in the RFC 4019.
 */
const struct rohc_comp_profile c_udp_lite_profile =
{
	.id             = ROHC_PROFILE_UDPLITE, /* profile ID (see 7 in RFC4019) */
	.protocol       = ROHC_IPPROTO_UDPLITE, /* IP protocol */
	.create         = c_udp_lite_create,    /* profile handlers */
<<<<<<< HEAD
	.destroy        = c_generic_destroy,
	.check_profile  = c_udp_lite_check_profile,
	.check_context  = c_udp_lite_check_context,
	.encode         = c_udp_lite_encode,
	.reinit_context = c_generic_reinit_context,
	.feedback       = c_generic_feedback,
	.use_udp_port   = c_generic_use_udp_port,
=======
	.destroy        = rohc_comp_rfc3095_destroy,
	.check_profile  = c_udp_lite_check_profile,
	.check_context  = c_udp_lite_check_context,
	.encode         = c_udp_lite_encode,
	.reinit_context = rohc_comp_reinit_context,
	.feedback       = rohc_comp_rfc3095_feedback,
>>>>>>> 02610a12
};
<|MERGE_RESOLUTION|>--- conflicted
+++ resolved
@@ -114,47 +114,6 @@
 
 static bool c_udp_lite_check_profile(const struct rohc_comp *const comp,
                                      const struct net_pkt *const packet)
-<<<<<<< HEAD
-		__attribute__((warn_unused_result, nonnull(1, 2)));
-
-static bool c_udp_lite_check_context(const struct rohc_comp_ctxt *const context,
-                                     const struct net_pkt *const packet)
-	__attribute__((warn_unused_result, nonnull(1, 2)));
-
-static int c_udp_lite_encode(struct rohc_comp_ctxt *const context,
-                             const struct net_pkt *const uncomp_pkt,
-                             unsigned char *const rohc_pkt,
-                             const size_t rohc_pkt_max_len,
-                             rohc_packet_t *const packet_type,
-                             size_t *const payload_offset)
-	__attribute__((warn_unused_result, nonnull(1, 2, 3, 5, 6)));
-
-static size_t udp_lite_code_dynamic_udplite_part(const struct rohc_comp_ctxt *const context,
-                                                 const unsigned char *const next_header,
-                                                 unsigned char *const dest,
-                                                 const size_t counter)
-	__attribute__((warn_unused_result, nonnull(1, 2, 3)));
-
-static size_t udp_lite_build_cce_packet(const struct rohc_comp_ctxt *const context,
-                                        const unsigned char *const next_header,
-                                        unsigned char *const dest,
-                                        size_t counter,
-                                        size_t *const first_position)
-	__attribute__((warn_unused_result, nonnull(1, 2, 3, 5)));
-
-static bool udp_lite_send_cce_packet(const struct rohc_comp_ctxt *const context,
-                                     const struct udphdr *const udp_lite)
-	__attribute__((warn_unused_result, nonnull(1, 2)));
-
-static size_t udp_lite_code_uo_remainder(const struct rohc_comp_ctxt *const context,
-                                         const unsigned char *const next_header,
-                                         unsigned char *const dest,
-                                         const size_t counter)
-	__attribute__((warn_unused_result, nonnull(1, 2, 3)));
-
-static void udp_lite_init_cc(const struct rohc_comp_ctxt *context,
-                             const unsigned char *next_header);
-=======
 	__attribute__((warn_unused_result, nonnull(1, 2)));
 
 static bool c_udp_lite_check_context(const struct rohc_comp_ctxt *const context,
@@ -194,7 +153,6 @@
 
 static void udp_lite_init_cc(struct rohc_comp_ctxt *const context,
                              const uint8_t *const next_header);
->>>>>>> 02610a12
 
 
 
@@ -216,19 +174,9 @@
 	struct rohc_comp_rfc3095_ctxt *rfc3095_ctxt;
 	struct sc_udp_lite_context *udp_lite_context;
 	const struct udphdr *udp_lite;
-<<<<<<< HEAD
-
-	assert(context != NULL);
-	assert(context->profile != NULL);
-	assert(packet != NULL);
-
-	/* create and initialize the generic part of the profile context */
-	if(!c_generic_create(context, ROHC_LSB_SHIFT_SN, packet))
-=======
 
 	/* create and initialize the generic part of the profile context */
 	if(!rohc_comp_rfc3095_create(context, ROHC_LSB_SHIFT_SN, packet))
->>>>>>> 02610a12
 	{
 		rohc_comp_warn(context, "generic context creation failed");
 		goto quit;
@@ -236,15 +184,9 @@
 	rfc3095_ctxt = (struct rohc_comp_rfc3095_ctxt *) context->specific;
 
 	/* initialize SN to a random value (RFC 3095, 5.11.1) */
-<<<<<<< HEAD
-	g_context->sn = comp->random_cb(comp, comp->random_cb_ctxt) & 0xffff;
-	rohc_comp_debug(context, "initialize context(SN) = random() = %u",
-	                g_context->sn);
-=======
 	rfc3095_ctxt->sn = comp->random_cb(comp, comp->random_cb_ctxt) & 0xffff;
 	rohc_comp_debug(context, "initialize context(SN) = random() = %u",
 	                rfc3095_ctxt->sn);
->>>>>>> 02610a12
 
 	/* check that transport protocol is UDP-Lite */
 	assert(packet->transport->proto == ROHC_IPPROTO_UDPLITE);
@@ -276,22 +218,6 @@
 	udp_lite_context->tmp.udp_size = -1;
 
 	/* init the UDP-Lite-specific variables and functions */
-<<<<<<< HEAD
-	g_context->next_header_len = sizeof(struct udphdr);
-	g_context->decide_state = decide_state;
-	g_context->decide_FO_packet = c_ip_decide_FO_packet;
-	g_context->decide_SO_packet = c_ip_decide_SO_packet;
-	g_context->decide_extension = decide_extension;
-	g_context->init_at_IR = udp_lite_init_cc;
-	g_context->get_next_sn = c_ip_get_next_sn;
-	g_context->code_static_part = udp_code_static_udp_part; /* same as UDP */
-	g_context->code_dynamic_part = udp_lite_code_dynamic_udplite_part;
-	g_context->code_ir_remainder = c_ip_code_ir_remainder;
-	g_context->code_UO_packet_head = udp_lite_build_cce_packet;
-	g_context->code_uo_remainder = udp_lite_code_uo_remainder;
-	g_context->compute_crc_static = udp_compute_crc_static;
-	g_context->compute_crc_dynamic = udp_compute_crc_dynamic;
-=======
 	rfc3095_ctxt->next_header_len = sizeof(struct udphdr);
 	rfc3095_ctxt->decide_state = rohc_comp_rfc3095_decide_state;
 	rfc3095_ctxt->decide_FO_packet = c_ip_decide_FO_packet;
@@ -306,7 +232,6 @@
 	rfc3095_ctxt->code_uo_remainder = udp_lite_code_uo_remainder;
 	rfc3095_ctxt->compute_crc_static = udp_compute_crc_static;
 	rfc3095_ctxt->compute_crc_dynamic = udp_compute_crc_dynamic;
->>>>>>> 02610a12
 
 	return true;
 
@@ -351,11 +276,7 @@
 
 	/* check that the the versions of outer and inner IP headers are 4 or 6
 	   and that outer and inner IP headers are not IP fragments */
-<<<<<<< HEAD
-	ip_check = c_generic_check_profile(comp, packet);
-=======
 	ip_check = rohc_comp_rfc3095_check_profile(comp, packet);
->>>>>>> 02610a12
 	if(!ip_check)
 	{
 		goto bad_profile;
@@ -407,17 +328,6 @@
 static bool c_udp_lite_check_context(const struct rohc_comp_ctxt *const context,
                                      const struct net_pkt *const packet)
 {
-<<<<<<< HEAD
-	struct c_generic_context *g_context;
-	struct sc_udp_lite_context *udp_lite_context;
-	const struct udphdr *udp_lite;
-
-	g_context = (struct c_generic_context *) context->specific;
-	udp_lite_context = (struct sc_udp_lite_context *) g_context->specific;
-
-	/* first, check the same parameters as for the IP-only profile */
-	if(!c_ip_check_context(context, packet))
-=======
 	const struct rohc_comp_rfc3095_ctxt *const rfc3095_ctxt =
 		(struct rohc_comp_rfc3095_ctxt *) context->specific;
 	const struct sc_udp_lite_context *const udp_lite_context =
@@ -433,23 +343,10 @@
 	/* in addition, check UDP-Lite ports */
 	if(udp_lite_context->old_udp_lite.source != udp_lite->source ||
 	   udp_lite_context->old_udp_lite.dest != udp_lite->dest)
->>>>>>> 02610a12
 	{
 		goto bad_context;
 	}
 
-<<<<<<< HEAD
-	/* in addition, check UDP-Lite ports */
-	assert(packet->transport->data != NULL);
-	udp_lite = (struct udphdr *) packet->transport->data;
-	if(udp_lite_context->old_udp_lite.source != udp_lite->source ||
-	   udp_lite_context->old_udp_lite.dest != udp_lite->dest)
-	{
-		goto bad_context;
-	}
-
-=======
->>>>>>> 02610a12
 	return true;
 
 bad_context:
@@ -472,11 +369,7 @@
  */
 static int c_udp_lite_encode(struct rohc_comp_ctxt *const context,
                              const struct net_pkt *const uncomp_pkt,
-<<<<<<< HEAD
-                             unsigned char *const rohc_pkt,
-=======
                              uint8_t *const rohc_pkt,
->>>>>>> 02610a12
                              const size_t rohc_pkt_max_len,
                              rohc_packet_t *const packet_type,
                              size_t *const payload_offset)
@@ -488,15 +381,9 @@
 
 	assert(context != NULL);
 	assert(context->specific != NULL);
-<<<<<<< HEAD
-	g_context = (struct c_generic_context *) context->specific;
-	assert(g_context->specific != NULL);
-	udp_lite_context = (struct sc_udp_lite_context *) g_context->specific;
-=======
 	rfc3095_ctxt = (struct rohc_comp_rfc3095_ctxt *) context->specific;
 	assert(rfc3095_ctxt->specific != NULL);
 	udp_lite_context = (struct sc_udp_lite_context *) rfc3095_ctxt->specific;
->>>>>>> 02610a12
 
 	/* retrieve the UDP-Lite header */
 	assert(uncomp_pkt->transport->data != NULL);
@@ -504,26 +391,16 @@
 	udp_lite_context->tmp.udp_size = uncomp_pkt->transport->len;
 
 	/* encode the IP packet */
-<<<<<<< HEAD
-	size = c_generic_encode(context, uncomp_pkt, rohc_pkt, rohc_pkt_max_len,
-	                        packet_type, payload_offset);
-=======
 	size = rohc_comp_rfc3095_encode(context, uncomp_pkt, rohc_pkt, rohc_pkt_max_len,
 	                                packet_type, payload_offset);
->>>>>>> 02610a12
 	if(size < 0)
 	{
 		goto quit;
 	}
 
 	/* update the context with the new UDP-Lite header */
-<<<<<<< HEAD
-	if(g_context->tmp.packet_type == ROHC_PACKET_IR ||
-	   g_context->tmp.packet_type == ROHC_PACKET_IR_DYN)
-=======
 	if(rfc3095_ctxt->tmp.packet_type == ROHC_PACKET_IR ||
 	   rfc3095_ctxt->tmp.packet_type == ROHC_PACKET_IR_DYN)
->>>>>>> 02610a12
 	{
 		memcpy(&udp_lite_context->old_udp_lite, udp_lite, sizeof(struct udphdr));
 	}
@@ -575,13 +452,8 @@
  * @return               The new position in the rohc-packet-under-build buffer
  */
 static size_t udp_lite_build_cce_packet(const struct rohc_comp_ctxt *const context,
-<<<<<<< HEAD
-                                        const unsigned char *const next_header,
-                                        unsigned char *const dest,
-=======
                                         const uint8_t *const next_header,
                                         uint8_t *const dest,
->>>>>>> 02610a12
                                         const size_t counter,
                                         size_t *const first_position)
 {
@@ -642,30 +514,17 @@
  * @return            The new position in the rohc-packet-under-build buffer
  */
 static size_t udp_lite_code_uo_remainder(const struct rohc_comp_ctxt *const context,
-<<<<<<< HEAD
-                                         const unsigned char *const next_header,
-                                         unsigned char *const dest,
-                                         const size_t counter)
-{
-	const struct c_generic_context *g_context;
-=======
                                          const uint8_t *const next_header,
                                          uint8_t *const dest,
                                          const size_t counter)
 {
 	const struct rohc_comp_rfc3095_ctxt *rfc3095_ctxt;
->>>>>>> 02610a12
 	const struct sc_udp_lite_context *udp_lite_context;
 	const struct udphdr *const udp_lite = (struct udphdr *) next_header;
 	size_t nr_written = 0;
 
-<<<<<<< HEAD
-	g_context = (struct c_generic_context *) context->specific;
-	udp_lite_context = (struct sc_udp_lite_context *) g_context->specific;
-=======
 	rfc3095_ctxt = (struct rohc_comp_rfc3095_ctxt *) context->specific;
 	udp_lite_context = (struct sc_udp_lite_context *) rfc3095_ctxt->specific;
->>>>>>> 02610a12
 
 	/* part 1 */
 	if(udp_lite_context->cfp == 1 ||
@@ -709,13 +568,8 @@
  * @return            The new position in the rohc-packet-under-build buffer
  */
 static size_t udp_lite_code_dynamic_udplite_part(const struct rohc_comp_ctxt *const context,
-<<<<<<< HEAD
-                                                 const unsigned char *const next_header,
-                                                 unsigned char *const dest,
-=======
                                                  const uint8_t *const next_header,
                                                  uint8_t *const dest,
->>>>>>> 02610a12
                                                  const size_t counter)
 {
 	const struct udphdr *const udp_lite = (struct udphdr *) next_header;
@@ -744,13 +598,8 @@
  * @param context     The compression context
  * @param next_header The UDP-Lite header
  */
-<<<<<<< HEAD
-static void udp_lite_init_cc(const struct rohc_comp_ctxt *context,
-                             const unsigned char *next_header)
-=======
 static void udp_lite_init_cc(struct rohc_comp_ctxt *const context,
                              const uint8_t *const next_header)
->>>>>>> 02610a12
 {
 	const struct rohc_comp_rfc3095_ctxt *rfc3095_ctxt;
 	struct sc_udp_lite_context *udp_lite_context;
@@ -769,11 +618,7 @@
 		udp_lite_context->cfi = 1;
 	}
 
-<<<<<<< HEAD
-	rohc_comp_debug(context, "CFP = %d, CFI = %d (ir_count = %d)",
-=======
 	rohc_comp_debug(context, "CFP = %d, CFI = %d (ir_count = %zu)",
->>>>>>> 02610a12
 	                udp_lite_context->cfp, udp_lite_context->cfi,
 	                context->ir_count);
 
@@ -986,20 +831,10 @@
 	.id             = ROHC_PROFILE_UDPLITE, /* profile ID (see 7 in RFC4019) */
 	.protocol       = ROHC_IPPROTO_UDPLITE, /* IP protocol */
 	.create         = c_udp_lite_create,    /* profile handlers */
-<<<<<<< HEAD
-	.destroy        = c_generic_destroy,
-	.check_profile  = c_udp_lite_check_profile,
-	.check_context  = c_udp_lite_check_context,
-	.encode         = c_udp_lite_encode,
-	.reinit_context = c_generic_reinit_context,
-	.feedback       = c_generic_feedback,
-	.use_udp_port   = c_generic_use_udp_port,
-=======
 	.destroy        = rohc_comp_rfc3095_destroy,
 	.check_profile  = c_udp_lite_check_profile,
 	.check_context  = c_udp_lite_check_context,
 	.encode         = c_udp_lite_encode,
 	.reinit_context = rohc_comp_reinit_context,
 	.feedback       = rohc_comp_rfc3095_feedback,
->>>>>>> 02610a12
 };
