--- conflicted
+++ resolved
@@ -10,11 +10,6 @@
 else
 COMP_TESTS_DIR = 
 endif
-<<<<<<< HEAD
-
-SUBDIRS = schemes . $(COMP_TESTS_DIR)
-=======
->>>>>>> 02610a12
 
 SUBDIRS = schemes . $(COMP_TESTS_DIR)
 
@@ -30,30 +25,15 @@
 	c_udp_lite.c \
 	c_esp.c \
 	c_rtp.c \
-<<<<<<< HEAD
-	c_tcp.c
-
-librohc_comp_la_LIBADD = \
-	-lrohc_common \
-=======
 	c_tcp_opts_list.c \
 	c_tcp.c
 
 librohc_comp_la_LIBADD = \
->>>>>>> 02610a12
 	$(builddir)/schemes/librohc_comp_schemes.la \
 	$(additional_platform_libs)
 
 librohc_comp_la_LDFLAGS = \
-<<<<<<< HEAD
-	$(configure_ldflags) \
-	-export-symbols $(srcdir)/librohc_comp.symbols \
-	-no-undefined \
-	-version-info $(ROHC_API_CURRENT):$(ROHC_API_REVISION):$(ROHC_API_AGE) \
-	-L$(top_builddir)/src/common/.libs
-=======
 	$(configure_ldflags)
->>>>>>> 02610a12
 
 librohc_comp_la_CFLAGS = \
 	$(configure_cflags) \
@@ -63,18 +43,8 @@
 	-I$(top_srcdir)/src/common
 
 librohc_comp_la_DEPENDENCIES = \
-<<<<<<< HEAD
-	$(builddir)/schemes/librohc_comp_schemes.la \
-	$(srcdir)/librohc_comp.symbols
-
-# fake public headers installed in $includedir to point
-# to the real public headers in $includedir/$packagename
-include_HEADERS = \
-	compat_headers/rohc_comp.h
-=======
 	$(top_builddir)/src/common/librohc_common.la \
 	$(builddir)/schemes/librohc_comp_schemes.la
->>>>>>> 02610a12
 
 pkginclude_HEADERS = \
 	rohc_comp.h
@@ -84,17 +54,14 @@
 	rohc_comp_rfc3095.h \
 	c_ip.h \
 	c_udp.h \
-<<<<<<< HEAD
-	c_rtp.h
-
-# extra files for releases
-EXTRA_DIST = \
-	librohc_comp.symbols \
-=======
 	c_rtp.h \
 	c_tcp_opts_list.h
 
 # extra files for releases
 EXTRA_DIST = \
->>>>>>> 02610a12
 	rohc
+
+# extra files for releases
+EXTRA_DIST = \
+	librohc_comp.symbols \
+	rohc
