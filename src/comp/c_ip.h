--- conflicted
+++ resolved
@@ -35,28 +35,17 @@
 
 bool c_ip_check_context(const struct rohc_comp_ctxt *const context,
                         const struct net_pkt *const packet)
-<<<<<<< HEAD
-	__attribute__((warn_unused_result, nonnull(1, 2)));
-=======
 	__attribute__((warn_unused_result, nonnull(1, 2), pure));
->>>>>>> 02610a12
 
 rohc_packet_t c_ip_decide_FO_packet(const struct rohc_comp_ctxt *context);
 rohc_packet_t c_ip_decide_SO_packet(const struct rohc_comp_ctxt *context);
 
 uint32_t c_ip_get_next_sn(const struct rohc_comp_ctxt *const context,
                           const struct net_pkt *const uncomp_pkt)
-<<<<<<< HEAD
-	__attribute__((warn_unused_result, nonnull(1, 2)));
-
-int c_ip_code_ir_remainder(const struct rohc_comp_ctxt *const context,
-                           unsigned char *const dest,
-=======
 	__attribute__((warn_unused_result, nonnull(1, 2), pure));
 
 int c_ip_code_ir_remainder(const struct rohc_comp_ctxt *const context,
                            uint8_t *const dest,
->>>>>>> 02610a12
                            const size_t dest_max_len,
                            const size_t counter)
 	__attribute__((warn_unused_result, nonnull(1, 2)));
