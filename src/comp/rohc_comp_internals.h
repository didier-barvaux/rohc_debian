--- conflicted
+++ resolved
@@ -31,15 +31,9 @@
 #include "rohc_traces_internal.h"
 #include "rohc_packets.h"
 #include "rohc_comp.h"
-<<<<<<< HEAD
-#include "schemes/wlsb.h"
-#include "net_pkt.h"
-#include "rohc_stats.h"
-=======
 #include "schemes/comp_wlsb.h"
 #include "net_pkt.h"
 #include "feedback.h"
->>>>>>> 02610a12
 
 #ifdef __KERNEL__
 #  include <linux/types.h>
@@ -54,12 +48,6 @@
 
 /** The number of ROHC profiles ready to be used */
 #define C_NUM_PROFILES 7U
-<<<<<<< HEAD
-
-/** The maximal number of outgoing feedbacks that can be queued */
-#define FEEDBACK_RING_SIZE 1000U
-=======
->>>>>>> 02610a12
 
 /** The default maximal number of packets sent in > IR states (= FO and SO
  *  states) before changing back the state to IR (periodic refreshes) */
@@ -119,10 +107,6 @@
  * file but used by other structures at the beginning of the file.
  */
 
-<<<<<<< HEAD
-struct c_feedback;
-=======
->>>>>>> 02610a12
 struct rohc_comp_ctxt;
 
 
@@ -131,42 +115,11 @@
  */
 
 
-<<<<<<< HEAD
-#if !defined(ROHC_ENABLE_DEPRECATED_API) || ROHC_ENABLE_DEPRECATED_API == 1
-/**
- * @brief Information on ROHC feedback data
- */
-struct rohc_feedback
-{
-	/** The feedback data */
-	unsigned char *data;
-	/** The length (in bytes) of the feedback data */
-	size_t length;
-	/** Whether the feedback data was locked during packet build? */
-	bool is_locked;
-};
-#endif /* !ROHC_ENABLE_DEPRECATED_API */
-
-
-=======
->>>>>>> 02610a12
 /**
  * @brief The ROHC compressor
  */
 struct rohc_comp
 {
-<<<<<<< HEAD
-#if !defined(ROHC_ENABLE_DEPRECATED_API) || ROHC_ENABLE_DEPRECATED_API == 1
-	/**
-	 * @brief Whether the compressor is enabled or not
-	 *
-	 * The compressor is enabled by default and may be disabled by user.
-	 */
-	int enabled;
-#endif /* !ROHC_ENABLE_DEPRECATED_API */
-
-=======
->>>>>>> 02610a12
 	/** The medium associated with the decompressor */
 	struct rohc_medium medium;
 
@@ -185,33 +138,11 @@
 	/* CRC-related variables: */
 
 	/** The table to enable fast CRC-3 computation */
-<<<<<<< HEAD
-	unsigned char crc_table_3[256];
-=======
 	uint8_t crc_table_3[256];
->>>>>>> 02610a12
 	/** The table to enable fast CRC-7 computation */
 	uint8_t crc_table_7[256];
 	/** The table to enable fast CRC-8 computation */
-<<<<<<< HEAD
-	unsigned char crc_table_8[256];
-
-
-#if !defined(ROHC_ENABLE_DEPRECATED_API) || ROHC_ENABLE_DEPRECATED_API == 1
-	/* feedback-related variables: */
-
-	/** The ring of outgoing feedbacks */
-	struct rohc_feedback feedbacks[FEEDBACK_RING_SIZE];
-	/** The index of the oldest feedback in the feedback ring */
-	size_t feedbacks_first;
-	/** The index of the oldest unlocked feedback in the feedback ring */
-	size_t feedbacks_first_unlocked;
-	/** @brief The index of the next empty location in the feedback ring */
-	size_t feedbacks_next;
-#endif /* !ROHC_ENABLE_DEPRECATED_API */
-=======
 	uint8_t crc_table_8[256];
->>>>>>> 02610a12
 
 
 	/* segment-related variables */
@@ -229,16 +160,6 @@
 
 	/* variables related to RTP detection */
 
-<<<<<<< HEAD
-#if !defined(ROHC_ENABLE_DEPRECATED_API) || ROHC_ENABLE_DEPRECATED_API == 1
-/** The maximal number of RTP ports (shall be > 2) */
-#define MAX_RTP_PORTS 15U
-	/** The RTP ports table */
-	unsigned int rtp_ports[MAX_RTP_PORTS];
-#endif /* !ROHC_ENABLE_DEPRECATED_API */
-
-=======
->>>>>>> 02610a12
 	/** The callback function used to detect RTP packet */
 	rohc_rtp_detection_callback_t rtp_callback;
 	/** Pointer to an external memory area provided/used by the callback user */
@@ -283,17 +204,8 @@
 	/** The number of uncompressed transmissions for list compression (L) */
 	size_t list_trans_nr;
 
-<<<<<<< HEAD
-#if !defined(ROHC_ENABLE_DEPRECATED_API) || ROHC_ENABLE_DEPRECATED_API == 1
-	/** The old callback function used to manage traces */
-	rohc_trace_callback_t trace_callback;
-#endif
-	/** The new callback function used to manage traces */
-	rohc_trace_callback2_t trace_callback2;
-=======
 	/** The callback function used to manage traces */
 	rohc_trace_callback2_t trace_callback;
->>>>>>> 02610a12
 	/** The private context of the callback function used to manage traces */
 	void *trace_callback_priv;
 };
@@ -362,11 +274,7 @@
 	 */
 	int (*encode)(struct rohc_comp_ctxt *const context,
 	              const struct net_pkt *const uncomp_pkt,
-<<<<<<< HEAD
-	              unsigned char *const rohc_pkt,
-=======
 	              uint8_t *const rohc_pkt,
->>>>>>> 02610a12
 	              const size_t rohc_pkt_max_len,
 	              rohc_packet_t *const packet_type,
 	              size_t *const payload_offset)
@@ -383,23 +291,12 @@
 	 *        context about the arrival of feedback data
 	 */
 	bool (*feedback)(struct rohc_comp_ctxt *const context,
-<<<<<<< HEAD
-	                 const struct c_feedback *const feedback)
-		__attribute__((warn_unused_result, nonnull(1, 2)));
-
-	/**
-	 * @brief The handler used to detect if a UDP port is used by the profile
-	 */
-	bool (*use_udp_port)(const struct rohc_comp_ctxt *const context,
-	                     const unsigned int port);
-=======
 	                 const enum rohc_feedback_type feedback_type,
 	                 const uint8_t *const packet,
 	                 const size_t packet_len,
 	                 const uint8_t *const feedback_data,
 	                 const size_t feedback_data_len)
 		__attribute__((warn_unused_result, nonnull(1, 3, 5)));
->>>>>>> 02610a12
 };
 
 
@@ -480,58 +377,19 @@
 
 	/** The number of sent packets */
 	int num_sent_packets;
-<<<<<<< HEAD
-#if !defined(ROHC_ENABLE_DEPRECATED_API) || ROHC_ENABLE_DEPRECATED_API == 1
-	/** The number of sent IR packets */
-	int num_sent_ir;
-	/** The number of sent IR-DYN packets */
-	int num_sent_ir_dyn;
-	/** The number of received feedbacks */
-	int num_recv_feedbacks;
-#endif
-
-#if !defined(ROHC_ENABLE_DEPRECATED_API) || ROHC_ENABLE_DEPRECATED_API == 1
-	/** The size of the last 16 uncompressed packets */
-	struct rohc_stats total_16_uncompressed;
-	/** The size of the last 16 compressed packets */
-	struct rohc_stats total_16_compressed;
-	/** The size of the last 16 uncompressed headers */
-	struct rohc_stats header_16_uncompressed;
-	/** The size of the last 16 compressed headers */
-	struct rohc_stats header_16_compressed;
-#endif
-};
-
-
-/**
- * @brief The feedback packet
- */
-struct c_feedback
-{
-	/** The Context ID to which the feedback packet is related */
-	rohc_cid_t cid;
-=======
 };
 
 
 void rohc_comp_change_mode(struct rohc_comp_ctxt *const context,
                            const rohc_mode_t new_mode)
 	__attribute__((nonnull(1)));
->>>>>>> 02610a12
 
 void rohc_comp_change_state(struct rohc_comp_ctxt *const context,
                             const rohc_comp_state_t new_state)
 	__attribute__((nonnull(1)));
 
-<<<<<<< HEAD
-	/** The feedback data (ie. the packet excluding the first type octet) */
-	unsigned char *data;
-	/** The size of the feedback data */
-	size_t size;
-=======
 void rohc_comp_periodic_down_transition(struct rohc_comp_ctxt *const context)
 	__attribute__((nonnull(1)));
->>>>>>> 02610a12
 
 bool rohc_comp_reinit_context(struct rohc_comp_ctxt *const context)
 	__attribute__((warn_unused_result, nonnull(1)));
