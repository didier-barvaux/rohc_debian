/*
 * Copyright 2010,2011,2012,2013,2014 Didier Barvaux
 * Copyright 2007,2009,2010,2012,2014 Viveris Technologies
 *
 * This library is free software; you can redistribute it and/or
 * modify it under the terms of the GNU Lesser General Public
 * License as published by the Free Software Foundation; either
 * version 2.1 of the License, or (at your option) any later version.
 *
 * This library is distributed in the hope that it will be useful,
 * but WITHOUT ANY WARRANTY; without even the implied warranty of
 * MERCHANTABILITY or FITNESS FOR A PARTICULAR PURPOSE.  See the GNU
 * Lesser General Public License for more details.
 *
 * You should have received a copy of the GNU Lesser General Public
 * License along with this library; if not, write to the Free Software
 * Foundation, Inc., 51 Franklin Street, Fifth Floor, Boston, MA  02110-1301  USA
 */

/**
 * @file c_uncompressed.c
 * @brief ROHC compression context for the uncompressed profile.
 * @author Didier Barvaux <didier.barvaux@toulouse.viveris.com>
 * @author Didier Barvaux <didier@barvaux.org>
 */

#include "rohc_comp_internals.h"
#include "rohc_traces.h"
#include "rohc_traces_internal.h"
#include "rohc_debug.h"
#include "schemes/cid.h"
#include "crc.h"

#include <assert.h>


<<<<<<< HEAD
/**
 * @brief The Uncompressed context
 *
 * The object defines the Uncompressed context that manages all kinds of
 * packets and headers.
 */
struct sc_uncompressed_context
{
	/// The number of IR packets sent by the compressor
	size_t ir_count;
	/// The number of Normal packets sent by the compressor
	size_t normal_count;
	/// @brief The number of packet sent while in non-IR states, used for the
	///        periodic refreshes of the context
	/// @see uncompressed_periodic_down_transition
	size_t go_back_ir_count;
};


=======
>>>>>>> 02610a12
/*
 * Prototypes of private functions
 */

/* create/destroy context */
static bool c_uncompressed_create(struct rohc_comp_ctxt *const context,
                                  const struct net_pkt *const packet)
	__attribute__((warn_unused_result, nonnull(1, 2)));
static void c_uncompressed_destroy(struct rohc_comp_ctxt *const context)
	__attribute__((nonnull(1)));
static bool c_uncompressed_check_profile(const struct rohc_comp *const comp,
                                         const struct net_pkt *const packet)
<<<<<<< HEAD
		__attribute__((warn_unused_result, nonnull(1, 2)));
bool c_uncompressed_use_udp_port(const struct rohc_comp_ctxt *const context,
                                 const unsigned int port);
=======
	__attribute__((warn_unused_result, nonnull(1, 2)));
>>>>>>> 02610a12

/* check whether a packet belongs to a context */
static bool c_uncompressed_check_context(const struct rohc_comp_ctxt *const context,
                                         const struct net_pkt *const packet)
	__attribute__((warn_unused_result, nonnull(1, 2)));

/* encode uncompressed packets */
static int c_uncompressed_encode(struct rohc_comp_ctxt *const context,
                                 const struct net_pkt *const uncomp_pkt,
<<<<<<< HEAD
                                 unsigned char *const rohc_pkt,
                                 const size_t rohc_pkt_max_len,
                                 rohc_packet_t *const packet_type,
                                 size_t *const payload_offset)
		__attribute__((warn_unused_result, nonnull(1, 2, 3, 5, 6)));
static int uncompressed_code_packet(const struct rohc_comp_ctxt *const context,
                                    const struct net_pkt *const uncomp_pkt,
                                    unsigned char *const rohc_pkt,
                                    const size_t rohc_pkt_max_len,
                                    rohc_packet_t *const packet_type,
                                    size_t *const payload_offset)
		__attribute__((warn_unused_result, nonnull(1, 2, 3, 5, 6)));
static int uncompressed_code_IR_packet(const struct rohc_comp_ctxt *const context,
                                       const struct net_pkt *const uncomp_pkt,
                                       unsigned char *const rohc_pkt,
                                       const size_t rohc_pkt_max_len,
                                       size_t *const payload_offset)
		__attribute__((warn_unused_result, nonnull(1, 2, 3, 5)));
static int uncompressed_code_normal_packet(const struct rohc_comp_ctxt *const context,
                                           const struct net_pkt *const uncomp_pkt,
                                           unsigned char *const rohc_pkt,
                                           const size_t rohc_pkt_max_len,
                                           size_t *const payload_offset)
		__attribute__((warn_unused_result, nonnull(1, 2, 3, 5)));
=======
                                 uint8_t *const rohc_pkt,
                                 const size_t rohc_pkt_max_len,
                                 rohc_packet_t *const packet_type,
                                 size_t *const payload_offset)
	__attribute__((warn_unused_result, nonnull(1, 2, 3, 5, 6)));
static int uncompressed_code_packet(struct rohc_comp_ctxt *const context,
                                    const struct net_pkt *const uncomp_pkt,
                                    uint8_t *const rohc_pkt,
                                    const size_t rohc_pkt_max_len,
                                    rohc_packet_t *const packet_type,
                                    size_t *const payload_offset)
	__attribute__((warn_unused_result, nonnull(1, 2, 3, 5, 6)));
static int uncompressed_code_IR_packet(const struct rohc_comp_ctxt *const context,
                                       const struct net_pkt *const uncomp_pkt,
                                       uint8_t *const rohc_pkt,
                                       const size_t rohc_pkt_max_len,
                                       size_t *const payload_offset)
	__attribute__((warn_unused_result, nonnull(1, 2, 3, 5)));
static int uncompressed_code_normal_packet(const struct rohc_comp_ctxt *const context,
                                           const struct net_pkt *const uncomp_pkt,
                                           uint8_t *const rohc_pkt,
                                           const size_t rohc_pkt_max_len,
                                           size_t *const payload_offset)
	__attribute__((warn_unused_result, nonnull(1, 2, 3, 5)));
>>>>>>> 02610a12

/* re-initialize a context */
static bool c_uncompressed_reinit_context(struct rohc_comp_ctxt *const context);

/* deliver feedbacks */
static bool uncomp_feedback(struct rohc_comp_ctxt *const context,
<<<<<<< HEAD
                            const struct c_feedback *const feedback)
	__attribute__((warn_unused_result, nonnull(1, 2)));
static bool uncomp_feedback_2(struct rohc_comp_ctxt *const context,
                              const struct c_feedback *const feedback)
	__attribute__((warn_unused_result, nonnull(1, 2)));

/* mode and state transitions */
static void uncompressed_decide_state(struct rohc_comp_ctxt *const context);
static void uncompressed_periodic_down_transition(struct rohc_comp_ctxt *const context);
static void uncompressed_change_mode(struct rohc_comp_ctxt *const context,
                                     const rohc_mode_t new_mode);
static void uncompressed_change_state(struct rohc_comp_ctxt *const context,
                                      const rohc_comp_state_t new_state);
=======
                            const enum rohc_feedback_type feedback_type,
                            const uint8_t *const packet,
                            const size_t packet_len,
                            const uint8_t *const feedback_data,
                            const size_t feedback_data_len)
	__attribute__((warn_unused_result, nonnull(1, 3, 5)));

/* mode and state transitions */
static void uncompressed_decide_state(struct rohc_comp_ctxt *const context,
                                      const ip_version ip_vers)
	__attribute__((nonnull(1)));
>>>>>>> 02610a12



/*
 * Definitions of private functions
 */


/**
 * @brief Create a new Uncompressed context and initialize it thanks
 *        to the given IP packet.
 *
 * This function is one of the functions that must exist in one profile for the
 * framework to work.
 *
 * @param context  The compression context
 * @param packet   The packet given to initialize the new context
 * @return         true if successful, false otherwise
 */
static bool c_uncompressed_create(struct rohc_comp_ctxt *const context,
                                  const struct net_pkt *const packet)
{
<<<<<<< HEAD
	struct sc_uncompressed_context *uncomp_context;
	bool success = false;

=======
>>>>>>> 02610a12
	assert(context != NULL);
	assert(context->profile != NULL);
	assert(packet != NULL);

<<<<<<< HEAD
	uncomp_context = malloc(sizeof(struct sc_uncompressed_context));
	if(uncomp_context == NULL)
	{
		rohc_error(context->compressor, ROHC_TRACE_COMP, context->profile->id,
		           "no memory for the uncompressed context");
		goto quit;
	}
	context->specific = uncomp_context;

	uncomp_context->ir_count = 0;
	uncomp_context->normal_count = 0;
	uncomp_context->go_back_ir_count = 0;

	success = true;
=======
	context->specific = NULL;
>>>>>>> 02610a12

	return true;
}


/**
 * @brief Destroy the Uncompressed context.
 *
 * This function is one of the functions that must exist in one profile for the
 * framework to work.
 *
 * @param context The compression context
 */
static void c_uncompressed_destroy(struct rohc_comp_ctxt *const context)
{
	zfree(context->specific);
}


/**
 * @brief Check if the given packet corresponds to the Uncompressed profile
 *
 * There are no condition. If this function is called, the packet always matches
 * the Uncompressed profile.
 *
 * This function is one of the functions that must exist in one profile for the
 * framework to work.
 *
 * @param comp    The ROHC compressor
 * @param packet  The packet to check
 * @return        Whether the packet corresponds to the profile:
 *                  \li true if the packet corresponds to the profile,
 *                  \li false if the packet does not correspond to
 *                      the profile

 */
static bool c_uncompressed_check_profile(const struct rohc_comp *const comp __attribute__((unused)),
                                         const struct net_pkt *const packet __attribute__((unused)))
{
	return true;
}


/**
 * @brief Check if an IP packet belongs to the Uncompressed context.
 *
 * This function is one of the functions that must exist in one profile for the
 * framework to work.
 *
 * @param context  The compression context
 * @param packet   The packet to check
 * @return         Always return true to tell that the packet belongs
 *                 to the context
 */
static bool c_uncompressed_check_context(const struct rohc_comp_ctxt *const context __attribute__((unused)),
                                         const struct net_pkt *const packet __attribute__((unused)))
{
	return true;
}


/**
 * @brief Encode an IP packet according to a pattern decided by several
 *        different factors.
 *
 * 1. Decide state\n
 * 2. Code packet\n
 * \n
 * This function is one of the functions that must exist in one profile for the
 * framework to work.
 *
 * @param context           The compression context
 * @param uncomp_pkt        The uncompressed packet to encode
 * @param rohc_pkt          OUT: The ROHC packet
 * @param rohc_pkt_max_len  The maximum length of the ROHC packet
 * @param packet_type       OUT: The type of ROHC packet that is created
 * @param payload_offset    OUT: The offset for the payload in the IP packet
 * @return                  The length of the ROHC packet if successful,
 *                          -1 otherwise
 */
static int c_uncompressed_encode(struct rohc_comp_ctxt *const context,
                                 const struct net_pkt *const uncomp_pkt,
<<<<<<< HEAD
                                 unsigned char *const rohc_pkt,
=======
                                 uint8_t *const rohc_pkt,
>>>>>>> 02610a12
                                 const size_t rohc_pkt_max_len,
                                 rohc_packet_t *const packet_type,
                                 size_t *const payload_offset)
{
	int size;

	/* STEP 1: decide state */
	uncompressed_decide_state(context, ip_get_version(&uncomp_pkt->outer_ip));

	/* STEP 2: Code packet */
	size = uncompressed_code_packet(context, uncomp_pkt,
	                                rohc_pkt, rohc_pkt_max_len,
	                                packet_type, payload_offset);

	return size;
}


/**
 * @brief Re-initialize a given context
 *
 * This function is one of the functions that must exist in one profile for the
 * framework to work.
 *
 * @param context  The compression context
 * @return         true in case of success, false otherwise
 */
static bool c_uncompressed_reinit_context(struct rohc_comp_ctxt *const context)
{
	assert(context != NULL);

	/* go back to U-mode and IR state */
<<<<<<< HEAD
	uncompressed_change_mode(context, ROHC_U_MODE);
	uncompressed_change_state(context, ROHC_COMP_STATE_IR);
=======
	rohc_comp_change_mode(context, ROHC_U_MODE);
	rohc_comp_change_state(context, ROHC_COMP_STATE_IR);
>>>>>>> 02610a12

	return true;
}


/**
 * @brief Update the profile when feedback is received
 *
 * This function is one of the functions that must exist in one profile for
 * the framework to work.
 *
<<<<<<< HEAD
 * @param context  The compression context
 * @param feedback The feedback information
 * @return         true if the feedback was successfully handled,
 *                 false if the feedback could not be taken into account
 */
static bool uncomp_feedback(struct rohc_comp_ctxt *const context,
                            const struct c_feedback *const feedback)
{
	uint8_t *remain_data;
	size_t remain_len;

	assert(context->specific != NULL);
	assert(context->used == 1);
	assert(feedback->cid == context->cid);
	assert(feedback->data != NULL);

	remain_data = feedback->data + feedback->specific_offset;
	remain_len = feedback->specific_size;

	switch(feedback->type)
	{
		case 1: /* FEEDBACK-1 ACK */
			rohc_comp_debug(context, "FEEDBACK-1 received");
			assert(remain_len == 1);
			if(remain_data[0] != 0x00)
			{
				rohc_comp_warn(context, "profile-specific byte in FEEDBACK-1 "
				               "should be zero for Uncompressed profile but it "
				               "is 0x%02x", remain_data[0]);
			}
			break;
		case 2: /* FEEDBACK-2 */
			rohc_comp_debug(context, "FEEDBACK-2 received");
			assert(remain_len >= 2);
			if(!uncomp_feedback_2(context, feedback))
			{
				rohc_comp_warn(context, "failed to handle FEEDBACK-2");
				goto error;
			}
			break;
		default: /* not FEEDBACK-1 nor FEEDBACK-2 */
			rohc_comp_warn(context, "feedback type not implemented (%d)",
			               feedback->type);
			goto error;
	}

	return true;

error:
	return false;
}


/**
 * @brief Update the profile when a FEEDBACK-2 is received
 *
 * @param context  The compression context
 * @param feedback The feedback information
 * @return         true if the feedback was successfully handled,
 *                 false if the feedback could not be taken into account
 */
static bool uncomp_feedback_2(struct rohc_comp_ctxt *const context,
                              const struct c_feedback *const feedback)
{
	uint8_t *remain_data = feedback->data + feedback->specific_offset;
	size_t remain_len = feedback->specific_size;
	uint8_t crc_in_packet = 0; /* initialized to avoid a GCC warning */
	bool is_crc_used = false;
	uint8_t mode;

	assert(remain_len >= 2);
	mode = (remain_data[0] >> 4) & 3;
	remain_data += 2;
	remain_len -= 2;

	/* parse FEEDBACK-2 options */
	while(remain_len > 0)
	{
		const uint8_t opt = (remain_data[0] >> 4) & 0x0f;
		const uint8_t optlen = (remain_data[0] & 0x0f) + 1;

		/* check min length */
		if(remain_len < optlen)
		{
			rohc_comp_warn(context, "%zu-byte FEEDBACK-2 is too short for "
			               "%u-byte option %u", remain_len, optlen, opt);
			goto error;
		}

		switch(opt)
		{
			case 1: /* CRC */
				crc_in_packet = remain_data[1];
				is_crc_used = true;
				remain_data[1] = 0; /* set to zero for crc computation */
				break;
			case 2: /* Reject */
				/* ignore the option */
				rohc_comp_warn(context, "ignore FEEDBACK-2 Reject option");
				break;
			case 3: /* SN-Not-Valid */
				/* ignore the option */
				rohc_comp_warn(context, "ignore FEEDBACK-2 SN-Not-Valid option");
				break;
			case 4: /* SN */
				/* ignore the option */
				rohc_comp_warn(context, "ignore FEEDBACK-2 SN option");
				break;
			case 7: /* Loss */
				/* ignore the option */
				rohc_comp_warn(context, "ignore FEEDBACK-2 Loss option");
				break;
			default:
				rohc_comp_warn(context, "unknown feedback option %u", opt);
				break;
		}

		remain_data += optlen;
		remain_len -= optlen;
	}

	/* check CRC if present in feedback */
	if(is_crc_used)
	{
		uint8_t crc_computed;

		/* compute the CRC of the feedback packet */
		crc_computed = crc_calculate(ROHC_CRC_TYPE_8, feedback->data,
		                             feedback->size, CRC_INIT_8,
		                             context->compressor->crc_table_8);

		/* ignore feedback in case of bad CRC */
		if(crc_in_packet != crc_computed)
		{
			rohc_comp_warn(context, "CRC check failed (size = %zu)", feedback->size);
			goto error;
		}
	}

	/* change mode if present in feedback */
	if(mode != 0 && mode != context->mode)
	{
		rohc_info(context->compressor, ROHC_TRACE_COMP, context->profile->id,
		          "mode change (%d -> %d) requested by feedback for CID %d",
		          context->mode, mode, context->profile->id);

		/* mode can be changed only if feedback is protected by a CRC */
		if(is_crc_used)
		{
			uncompressed_change_mode(context, mode);
		}
		else
		{
			rohc_comp_warn(context, "mode change requested without CRC");
		}
	}

	switch(feedback->acktype)
	{
		case ACK:
			rohc_info(context->compressor, ROHC_TRACE_COMP,
			          context->profile->id, "ACK received");
			break;
		case NACK:
			rohc_comp_warn(context, "NACK received");
			break;
		case STATIC_NACK:
			rohc_comp_warn(context, "STATIC-NACK received");
			uncompressed_change_state(context, ROHC_COMP_STATE_IR);
			break;
		case RESERVED:
			rohc_comp_warn(context, "reserved field used");
			break;
		default:
			/* impossible value */
			rohc_comp_warn(context, "unknown ACK type (%d)",
			               feedback->acktype);
			goto error;
	}

	return true;

error:
	return false;
}
=======
 * @param context            The compression context
 * @param feedback_type      The feedback type among ROHC_FEEDBACK_1 and ROHC_FEEDBACK_2
 * @param packet             The whole feedback packet with CID bits
 * @param packet_len         The length of the whole feedback packet with CID bits
 * @param feedback_data      The feedback data without the CID bits
 * @param feedback_data_len  The length of the feedback data without the CID bits
 * @return                   true if the feedback was successfully handled,
 *                           false if the feedback could not be taken into account
 */
static bool uncomp_feedback(struct rohc_comp_ctxt *const context,
                            const enum rohc_feedback_type feedback_type,
                            const uint8_t *const packet __attribute__((unused)),
                            const size_t packet_len __attribute__((unused)),
                            const uint8_t *const feedback_data,
                            const size_t feedback_data_len)
{
	const uint8_t *remain_data = feedback_data;
	size_t remain_len = feedback_data_len;

	/* only FEEDBACK-1 is support by the Uncompressed profile */
	if(feedback_type != ROHC_FEEDBACK_1)
	{
		rohc_comp_warn(context, "feedback type not handled (%d)", feedback_type);
		goto error;
	}
>>>>>>> 02610a12

	rohc_comp_debug(context, "FEEDBACK-1 received");
	assert(remain_len == 1);

<<<<<<< HEAD
/**
 * @brief Decide the state that should be used for the next packet.
 *
 * @param context The compression context
 */
static void uncompressed_decide_state(struct rohc_comp_ctxt *const context)
{
	struct sc_uncompressed_context *uncomp_context =
		(struct sc_uncompressed_context *) context->specific;

	if(context->state == ROHC_COMP_STATE_IR &&
	   uncomp_context->ir_count >= MAX_IR_COUNT)
	{
		uncompressed_change_state(context, ROHC_COMP_STATE_FO);
	}

=======
	/* FEEDBACK-1 profile-specific octet shall be 0 */
	if(remain_data[0] != 0x00)
	{
		rohc_comp_warn(context, "profile-specific byte in FEEDBACK-1 should be zero "
		               "for Uncompressed profile but it is 0x%02x", remain_data[0]);
#ifdef ROHC_RFC_STRICT_DECOMPRESSOR
		goto error;
#endif
	}

	/* positive ACK received in U-mode: switch to O-mode */
>>>>>>> 02610a12
	if(context->mode == ROHC_U_MODE)
	{
		rohc_comp_change_mode(context, ROHC_O_MODE);
	}

<<<<<<< HEAD

/**
 * @brief Periodically change the context state after a certain number
 *        of packets.
 *
 * @param context The compression context
 */
static void uncompressed_periodic_down_transition(struct rohc_comp_ctxt *const context)
{
	struct sc_uncompressed_context *uncomp_context =
		(struct sc_uncompressed_context *) context->specific;

	if(uncomp_context->go_back_ir_count >=
	   context->compressor->periodic_refreshes_ir_timeout)
	{
		rohc_comp_debug(context, "periodic change to IR state");
		uncomp_context->go_back_ir_count = 0;
		uncompressed_change_state(context, ROHC_COMP_STATE_IR);
	}

	if(context->state == ROHC_COMP_STATE_FO)
	{
		uncomp_context->go_back_ir_count++;
	}
=======
	/* positive ACK received in IR state: the compressor got the confidence that
	 * the decompressor fully received the context, so switch to FO state */
	if(context->state == ROHC_COMP_STATE_IR)
	{
		rohc_comp_change_state(context, ROHC_COMP_STATE_FO);
	}

	return true;

error:
	return false;
>>>>>>> 02610a12
}


/**
 * @brief Decide the state that should be used for the next packet.
 *
 * @param context  The compression context
 * @param ip_vers  The IP version of the packet among IPV4, IPV6, IP_UNKNOWN,
 *                 IPV4_MALFORMED, or IPV6_MALFORMED.
 */
<<<<<<< HEAD
static void uncompressed_change_mode(struct rohc_comp_ctxt *const context,
                                     const rohc_mode_t new_mode)
=======
static void uncompressed_decide_state(struct rohc_comp_ctxt *const context,
                                      const ip_version ip_vers)
>>>>>>> 02610a12
{
	/* non-IPv4/6 packets cannot be compressed with Normal packets because the
	 * first byte could be mis-interpreted as ROHC packet types (see note at
	 * the end of §5.10.2 in RFC 3095) */
	if(ip_vers != IPV4 && ip_vers != IPV6)
	{
<<<<<<< HEAD
		context->mode = new_mode;
		uncompressed_change_state(context, ROHC_COMP_STATE_IR);
	}
}


/**
 * @brief Change the state of the context.
 *
 * @param context   The compression context
 * @param new_state The new state the context must enter in
 */
static void uncompressed_change_state(struct rohc_comp_ctxt *const context,
                                      const rohc_comp_state_t new_state)
{
	struct sc_uncompressed_context *uncomp_context =
		(struct sc_uncompressed_context *) context->specific;

	/* reset counters only if different state */
	if(context->state != new_state)
=======
		rohc_comp_debug(context, "force IR packet to avoid conflict between "
		                "first payload byte and ROHC packet types");
		rohc_comp_change_state(context, ROHC_COMP_STATE_IR);
	}
	else if(context->state == ROHC_COMP_STATE_IR &&
	        context->ir_count >= MAX_IR_COUNT)
>>>>>>> 02610a12
	{
		/* the compressor got the confidence that the decompressor fully received
		 * the context: enough IR packets transmitted or positive ACK received */
		rohc_comp_change_state(context, ROHC_COMP_STATE_FO);
	}

	/* periodic refreshes in U-mode only */
	if(context->mode == ROHC_U_MODE)
	{
		rohc_comp_periodic_down_transition(context);
	}
}


/**
 * @brief Build the ROHC packet to send.
 *
 * @param context           The compression context
 * @param uncomp_pkt        The uncompressed packet to encode
 * @param rohc_pkt          OUT: The ROHC packet
 * @param rohc_pkt_max_len  The maximum length of the ROHC packet
 * @param packet_type       OUT: The type of ROHC packet that is created
 * @param payload_offset    OUT: the offset of the payload in the buffer
 * @return                  The length of the ROHC packet if successful,
 *                         -1 otherwise
 */
<<<<<<< HEAD
static int uncompressed_code_packet(const struct rohc_comp_ctxt *context,
                                    const struct net_pkt *const uncomp_pkt,
                                    unsigned char *const rohc_pkt,
=======
static int uncompressed_code_packet(struct rohc_comp_ctxt *const context,
                                    const struct net_pkt *const uncomp_pkt,
                                    uint8_t *const rohc_pkt,
>>>>>>> 02610a12
                                    const size_t rohc_pkt_max_len,
                                    rohc_packet_t *const packet_type,
                                    size_t *const payload_offset)
{
	int (*code_packet)(const struct rohc_comp_ctxt *const _context,
	                   const struct net_pkt *const _uncomp_pkt,
<<<<<<< HEAD
	                   unsigned char *const _rohc_pkt,
	                   const size_t _rohc_pkt_max_len,
	                   size_t *const _payload_offset)
		__attribute__((warn_unused_result, nonnull(1, 2, 3, 5)));
	struct sc_uncompressed_context *uncomp_context =
		(struct sc_uncompressed_context *) context->specific;
=======
	                   uint8_t *const _rohc_pkt,
	                   const size_t _rohc_pkt_max_len,
	                   size_t *const _payload_offset)
	__attribute__((warn_unused_result, nonnull(1, 2, 3, 5)));
>>>>>>> 02610a12
	int size;

	/* decide what packet to send depending on state and uncompressed packet */
	if(context->state == ROHC_COMP_STATE_IR)
	{
<<<<<<< HEAD
=======
		/* RFC3095 §5.10.3: IR state: Only IR packets can be sent */
>>>>>>> 02610a12
		*packet_type = ROHC_PACKET_IR;
	}
	else if(context->state == ROHC_COMP_STATE_FO)
	{
<<<<<<< HEAD
		/* non-IPv4/6 packets cannot be compressed with Normal packets
		 * because the first byte could be mis-interpreted as ROHC packet
		 * types (see note at the end of §5.10.2 in RFC 3095) */
		if(ip_get_version(&uncomp_pkt->outer_ip) != IPV4 &&
		   ip_get_version(&uncomp_pkt->outer_ip) != IPV6)
		{
			rohc_comp_debug(context, "force IR packet to avoid conflict between "
			                "first payload byte and ROHC packet types");
			*packet_type = ROHC_PACKET_IR;
		}
		else
		{
			*packet_type = ROHC_PACKET_NORMAL;
		}
=======
		/* RFC3095 §5.10.3: Normal state: Only Normal packets can be sent */
		*packet_type = ROHC_PACKET_NORMAL;
>>>>>>> 02610a12
	}
	else
	{
		rohc_comp_warn(context, "unknown state, cannot build packet");
		*packet_type = ROHC_PACKET_UNKNOWN;
		assert(0); /* should not happen */
		goto error;
	}

	if((*packet_type) == ROHC_PACKET_IR)
	{
		rohc_comp_debug(context, "build IR packet");
<<<<<<< HEAD
		uncomp_context->ir_count++;
=======
		context->ir_count++;
>>>>>>> 02610a12
		code_packet = uncompressed_code_IR_packet;
	}
	else /* ROHC_PACKET_NORMAL */
	{
		rohc_comp_debug(context, "build normal packet");
<<<<<<< HEAD
		uncomp_context->normal_count++;
=======
		context->fo_count++; /* FO is used instead of Normal */
>>>>>>> 02610a12
		code_packet = uncompressed_code_normal_packet;
	}

	/* code packet according to the selected type */
	size = code_packet(context, uncomp_pkt, rohc_pkt, rohc_pkt_max_len,
	                   payload_offset);

	return size;

error:
	return -1;
}


/**
 * @brief Build the IR packet.
 *
 * \verbatim

 IR packet (5.10.1)

     0   1   2   3   4   5   6   7
    --- --- --- --- --- --- --- ---
 1 :         Add-CID octet         : if for small CIDs and (CID != 0)
   +---+---+---+---+---+---+---+---+
 2 | 1   1   1   1   1   1   0 |res|
   +---+---+---+---+---+---+---+---+
   :                               :
 3 /    0-2 octets of CID info     / 1-2 octets if for large CIDs
   :                               :
   +---+---+---+---+---+---+---+---+
 4 |          Profile = 0          | 1 octet
   +---+---+---+---+---+---+---+---+
 5 |              CRC              | 1 octet
   +---+---+---+---+---+---+---+---+
   :                               : (optional)
 6 /           IP packet           / variable length
   :                               :
    --- --- --- --- --- --- --- ---

\endverbatim
 *
 * Part 6 is not managed by this function.
 *
 * @param context           The compression context
 * @param uncomp_pkt        The uncompressed packet to encode
 * @param rohc_pkt          OUT: The ROHC packet
 * @param rohc_pkt_max_len  The maximum length of the ROHC packet
 * @param payload_offset    OUT: the offset of the payload in the buffer
 * @return                  The length of the ROHC packet if successful,
 *                          -1 otherwise
 */
static int uncompressed_code_IR_packet(const struct rohc_comp_ctxt *context,
                                       const struct net_pkt *const uncomp_pkt __attribute__((unused)),
<<<<<<< HEAD
                                       unsigned char *const rohc_pkt,
=======
                                       uint8_t *const rohc_pkt,
>>>>>>> 02610a12
                                       const size_t rohc_pkt_max_len,
                                       size_t *const payload_offset)
{
	size_t counter;
	size_t first_position;
	int ret;

	rohc_comp_debug(context, "code IR packet (CID = %zu)", context->cid);

	/* parts 1 and 3:
	 *  - part 2 will be placed at 'first_position'
	 *  - part 4 will start at 'counter'
	 */
	ret = code_cid_values(context->compressor->medium.cid_type, context->cid,
	                      rohc_pkt, rohc_pkt_max_len, &first_position);
	if(ret < 1)
	{
		rohc_comp_warn(context, "failed to encode %s CID %zu: maybe the "
		               "%zu-byte ROHC buffer is too small",
		               context->compressor->medium.cid_type == ROHC_SMALL_CID ?
		               "small" : "large", context->cid, rohc_pkt_max_len);
		goto error;
	}
	counter = ret;
	rohc_comp_debug(context, "%s CID %zu encoded on %zu byte(s)",
	                context->compressor->medium.cid_type == ROHC_SMALL_CID ?
	                "small" : "large", context->cid, counter - 1);

	/* part 2 */
	rohc_pkt[first_position] = 0xfc;
	rohc_comp_debug(context, "first byte = 0x%02x", rohc_pkt[first_position]);

	/* is ROHC buffer large enough for parts 4 and 5 ? */
	if((rohc_pkt_max_len - counter) < 2)
	{
		rohc_comp_warn(context, "ROHC packet is too small for profile ID and "
		               "CRC bytes");
		goto error;
	}

	/* part 4 */
	rohc_pkt[counter] = ROHC_PROFILE_UNCOMPRESSED;
	rohc_comp_debug(context, "Profile ID = 0x%02x", rohc_pkt[counter]);
	counter++;

	/* part 5 */
	rohc_pkt[counter] = 0;
	rohc_pkt[counter] = crc_calculate(ROHC_CRC_TYPE_8, rohc_pkt, counter,
	                                  CRC_INIT_8,
	                                  context->compressor->crc_table_8);
	rohc_comp_debug(context, "CRC on %zu bytes = 0x%02x", counter,
	                rohc_pkt[counter]);
	counter++;

	*payload_offset = 0;

	return counter;

error:
	return -1;
}


/**
 * @brief Build the Normal packet.
 *
 * \verbatim

 Normal packet (5.10.2)

     0   1   2   3   4   5   6   7
    --- --- --- --- --- --- --- ---
 1 :         Add-CID octet         : if for small CIDs and (CID != 0)
   +---+---+---+---+---+---+---+---+
 2 |   first octet of IP packet    |
   +---+---+---+---+---+---+---+---+
   :                               :
 3 /    0-2 octets of CID info     / 1-2 octets if for large CIDs
   :                               :
   +---+---+---+---+---+---+---+---+
   |                               |
 4 /      rest of IP packet        / variable length
   |                               |
   +---+---+---+---+---+---+---+---+

\endverbatim
 *
 * Part 4 is not managed by this function.
 *
 * @param context           The compression context
 * @param uncomp_pkt        The uncompressed packet to encode
 * @param rohc_pkt          OUT: The ROHC packet
 * @param rohc_pkt_max_len  The maximum length of the ROHC packet
 * @param payload_offset    OUT: the offset of the payload in the buffer
 * @return                  The length of the ROHC packet if successful,
 *                          -1 otherwise
 */
static int uncompressed_code_normal_packet(const struct rohc_comp_ctxt *context,
                                           const struct net_pkt *const uncomp_pkt,
<<<<<<< HEAD
                                           unsigned char *const rohc_pkt,
=======
                                           uint8_t *const rohc_pkt,
>>>>>>> 02610a12
                                           const size_t rohc_pkt_max_len,
                                           size_t *const payload_offset)
{
	size_t counter;
	size_t first_position;
	int ret;

	rohc_comp_debug(context, "code normal packet (CID = %zu)", context->cid);

	/* parts 1 and 3:
	 *  - part 2 will be placed at 'first_position'
	 *  - part 4 will start at 'counter'
	 */
	ret = code_cid_values(context->compressor->medium.cid_type, context->cid,
	                      rohc_pkt, rohc_pkt_max_len, &first_position);
	if(ret < 1)
	{
		rohc_comp_warn(context, "failed to encode %s CID %zu: maybe the "
		               "%zu-byte ROHC buffer is too small",
		               context->compressor->medium.cid_type == ROHC_SMALL_CID ?
		               "small" : "large", context->cid, rohc_pkt_max_len);
		goto error;
	}
	counter = ret;
	rohc_comp_debug(context, "%s CID %zu encoded on %zu byte(s)",
	                context->compressor->medium.cid_type == ROHC_SMALL_CID ?
	                "small" : "large", context->cid, counter - 1);

	/* part 2 */
	rohc_pkt[first_position] = uncomp_pkt->data[0];

	rohc_comp_debug(context, "header length = %zu, payload length = %zu",
	                counter - 1, uncomp_pkt->len);

	*payload_offset = 1;
	return counter;
<<<<<<< HEAD

error:
	return -1;
}


/**
 * @brief Whether the profile uses the given UDP port
 *
 * This function is one of the functions that must exist in one profile for the
 * framework to work.
 *
 * @param context The compression context
 * @param port    The port number to check
 * @return        Always return false because the Uncompressed profile does not
 *                use UDP port
 */
bool c_uncompressed_use_udp_port(const struct rohc_comp_ctxt *const context __attribute__((unused)),
                                 const unsigned int port __attribute__((unused)))
{
	return false;
=======

error:
	return -1;
>>>>>>> 02610a12
}


/**
 * @brief Define the compression part of the Uncompressed profile as described
 *        in the RFC 3095.
 */
const struct rohc_comp_profile c_uncompressed_profile =
{
	.id             = ROHC_PROFILE_UNCOMPRESSED, /* profile ID (RFC3095, §8) */
	.protocol       = 0,                         /* IP protocol */
	.create         = c_uncompressed_create,     /* profile handlers */
	.destroy        = c_uncompressed_destroy,
	.check_profile  = c_uncompressed_check_profile,
	.check_context  = c_uncompressed_check_context,
	.encode         = c_uncompressed_encode,
	.reinit_context = c_uncompressed_reinit_context,
	.feedback       = uncomp_feedback,
<<<<<<< HEAD
	.use_udp_port   = c_uncompressed_use_udp_port,
=======
>>>>>>> 02610a12
};
<|MERGE_RESOLUTION|>--- conflicted
+++ resolved
@@ -34,28 +34,6 @@
 #include <assert.h>
 
 
-<<<<<<< HEAD
-/**
- * @brief The Uncompressed context
- *
- * The object defines the Uncompressed context that manages all kinds of
- * packets and headers.
- */
-struct sc_uncompressed_context
-{
-	/// The number of IR packets sent by the compressor
-	size_t ir_count;
-	/// The number of Normal packets sent by the compressor
-	size_t normal_count;
-	/// @brief The number of packet sent while in non-IR states, used for the
-	///        periodic refreshes of the context
-	/// @see uncompressed_periodic_down_transition
-	size_t go_back_ir_count;
-};
-
-
-=======
->>>>>>> 02610a12
 /*
  * Prototypes of private functions
  */
@@ -68,13 +46,7 @@
 	__attribute__((nonnull(1)));
 static bool c_uncompressed_check_profile(const struct rohc_comp *const comp,
                                          const struct net_pkt *const packet)
-<<<<<<< HEAD
-		__attribute__((warn_unused_result, nonnull(1, 2)));
-bool c_uncompressed_use_udp_port(const struct rohc_comp_ctxt *const context,
-                                 const unsigned int port);
-=======
 	__attribute__((warn_unused_result, nonnull(1, 2)));
->>>>>>> 02610a12
 
 /* check whether a packet belongs to a context */
 static bool c_uncompressed_check_context(const struct rohc_comp_ctxt *const context,
@@ -84,32 +56,6 @@
 /* encode uncompressed packets */
 static int c_uncompressed_encode(struct rohc_comp_ctxt *const context,
                                  const struct net_pkt *const uncomp_pkt,
-<<<<<<< HEAD
-                                 unsigned char *const rohc_pkt,
-                                 const size_t rohc_pkt_max_len,
-                                 rohc_packet_t *const packet_type,
-                                 size_t *const payload_offset)
-		__attribute__((warn_unused_result, nonnull(1, 2, 3, 5, 6)));
-static int uncompressed_code_packet(const struct rohc_comp_ctxt *const context,
-                                    const struct net_pkt *const uncomp_pkt,
-                                    unsigned char *const rohc_pkt,
-                                    const size_t rohc_pkt_max_len,
-                                    rohc_packet_t *const packet_type,
-                                    size_t *const payload_offset)
-		__attribute__((warn_unused_result, nonnull(1, 2, 3, 5, 6)));
-static int uncompressed_code_IR_packet(const struct rohc_comp_ctxt *const context,
-                                       const struct net_pkt *const uncomp_pkt,
-                                       unsigned char *const rohc_pkt,
-                                       const size_t rohc_pkt_max_len,
-                                       size_t *const payload_offset)
-		__attribute__((warn_unused_result, nonnull(1, 2, 3, 5)));
-static int uncompressed_code_normal_packet(const struct rohc_comp_ctxt *const context,
-                                           const struct net_pkt *const uncomp_pkt,
-                                           unsigned char *const rohc_pkt,
-                                           const size_t rohc_pkt_max_len,
-                                           size_t *const payload_offset)
-		__attribute__((warn_unused_result, nonnull(1, 2, 3, 5)));
-=======
                                  uint8_t *const rohc_pkt,
                                  const size_t rohc_pkt_max_len,
                                  rohc_packet_t *const packet_type,
@@ -134,28 +80,12 @@
                                            const size_t rohc_pkt_max_len,
                                            size_t *const payload_offset)
 	__attribute__((warn_unused_result, nonnull(1, 2, 3, 5)));
->>>>>>> 02610a12
 
 /* re-initialize a context */
 static bool c_uncompressed_reinit_context(struct rohc_comp_ctxt *const context);
 
 /* deliver feedbacks */
 static bool uncomp_feedback(struct rohc_comp_ctxt *const context,
-<<<<<<< HEAD
-                            const struct c_feedback *const feedback)
-	__attribute__((warn_unused_result, nonnull(1, 2)));
-static bool uncomp_feedback_2(struct rohc_comp_ctxt *const context,
-                              const struct c_feedback *const feedback)
-	__attribute__((warn_unused_result, nonnull(1, 2)));
-
-/* mode and state transitions */
-static void uncompressed_decide_state(struct rohc_comp_ctxt *const context);
-static void uncompressed_periodic_down_transition(struct rohc_comp_ctxt *const context);
-static void uncompressed_change_mode(struct rohc_comp_ctxt *const context,
-                                     const rohc_mode_t new_mode);
-static void uncompressed_change_state(struct rohc_comp_ctxt *const context,
-                                      const rohc_comp_state_t new_state);
-=======
                             const enum rohc_feedback_type feedback_type,
                             const uint8_t *const packet,
                             const size_t packet_len,
@@ -167,7 +97,6 @@
 static void uncompressed_decide_state(struct rohc_comp_ctxt *const context,
                                       const ip_version ip_vers)
 	__attribute__((nonnull(1)));
->>>>>>> 02610a12
 
 
 
@@ -190,34 +119,11 @@
 static bool c_uncompressed_create(struct rohc_comp_ctxt *const context,
                                   const struct net_pkt *const packet)
 {
-<<<<<<< HEAD
-	struct sc_uncompressed_context *uncomp_context;
-	bool success = false;
-
-=======
->>>>>>> 02610a12
 	assert(context != NULL);
 	assert(context->profile != NULL);
 	assert(packet != NULL);
 
-<<<<<<< HEAD
-	uncomp_context = malloc(sizeof(struct sc_uncompressed_context));
-	if(uncomp_context == NULL)
-	{
-		rohc_error(context->compressor, ROHC_TRACE_COMP, context->profile->id,
-		           "no memory for the uncompressed context");
-		goto quit;
-	}
-	context->specific = uncomp_context;
-
-	uncomp_context->ir_count = 0;
-	uncomp_context->normal_count = 0;
-	uncomp_context->go_back_ir_count = 0;
-
-	success = true;
-=======
 	context->specific = NULL;
->>>>>>> 02610a12
 
 	return true;
 }
@@ -300,11 +206,7 @@
  */
 static int c_uncompressed_encode(struct rohc_comp_ctxt *const context,
                                  const struct net_pkt *const uncomp_pkt,
-<<<<<<< HEAD
-                                 unsigned char *const rohc_pkt,
-=======
                                  uint8_t *const rohc_pkt,
->>>>>>> 02610a12
                                  const size_t rohc_pkt_max_len,
                                  rohc_packet_t *const packet_type,
                                  size_t *const payload_offset)
@@ -337,13 +239,8 @@
 	assert(context != NULL);
 
 	/* go back to U-mode and IR state */
-<<<<<<< HEAD
-	uncompressed_change_mode(context, ROHC_U_MODE);
-	uncompressed_change_state(context, ROHC_COMP_STATE_IR);
-=======
 	rohc_comp_change_mode(context, ROHC_U_MODE);
 	rohc_comp_change_state(context, ROHC_COMP_STATE_IR);
->>>>>>> 02610a12
 
 	return true;
 }
@@ -355,193 +252,6 @@
  * This function is one of the functions that must exist in one profile for
  * the framework to work.
  *
-<<<<<<< HEAD
- * @param context  The compression context
- * @param feedback The feedback information
- * @return         true if the feedback was successfully handled,
- *                 false if the feedback could not be taken into account
- */
-static bool uncomp_feedback(struct rohc_comp_ctxt *const context,
-                            const struct c_feedback *const feedback)
-{
-	uint8_t *remain_data;
-	size_t remain_len;
-
-	assert(context->specific != NULL);
-	assert(context->used == 1);
-	assert(feedback->cid == context->cid);
-	assert(feedback->data != NULL);
-
-	remain_data = feedback->data + feedback->specific_offset;
-	remain_len = feedback->specific_size;
-
-	switch(feedback->type)
-	{
-		case 1: /* FEEDBACK-1 ACK */
-			rohc_comp_debug(context, "FEEDBACK-1 received");
-			assert(remain_len == 1);
-			if(remain_data[0] != 0x00)
-			{
-				rohc_comp_warn(context, "profile-specific byte in FEEDBACK-1 "
-				               "should be zero for Uncompressed profile but it "
-				               "is 0x%02x", remain_data[0]);
-			}
-			break;
-		case 2: /* FEEDBACK-2 */
-			rohc_comp_debug(context, "FEEDBACK-2 received");
-			assert(remain_len >= 2);
-			if(!uncomp_feedback_2(context, feedback))
-			{
-				rohc_comp_warn(context, "failed to handle FEEDBACK-2");
-				goto error;
-			}
-			break;
-		default: /* not FEEDBACK-1 nor FEEDBACK-2 */
-			rohc_comp_warn(context, "feedback type not implemented (%d)",
-			               feedback->type);
-			goto error;
-	}
-
-	return true;
-
-error:
-	return false;
-}
-
-
-/**
- * @brief Update the profile when a FEEDBACK-2 is received
- *
- * @param context  The compression context
- * @param feedback The feedback information
- * @return         true if the feedback was successfully handled,
- *                 false if the feedback could not be taken into account
- */
-static bool uncomp_feedback_2(struct rohc_comp_ctxt *const context,
-                              const struct c_feedback *const feedback)
-{
-	uint8_t *remain_data = feedback->data + feedback->specific_offset;
-	size_t remain_len = feedback->specific_size;
-	uint8_t crc_in_packet = 0; /* initialized to avoid a GCC warning */
-	bool is_crc_used = false;
-	uint8_t mode;
-
-	assert(remain_len >= 2);
-	mode = (remain_data[0] >> 4) & 3;
-	remain_data += 2;
-	remain_len -= 2;
-
-	/* parse FEEDBACK-2 options */
-	while(remain_len > 0)
-	{
-		const uint8_t opt = (remain_data[0] >> 4) & 0x0f;
-		const uint8_t optlen = (remain_data[0] & 0x0f) + 1;
-
-		/* check min length */
-		if(remain_len < optlen)
-		{
-			rohc_comp_warn(context, "%zu-byte FEEDBACK-2 is too short for "
-			               "%u-byte option %u", remain_len, optlen, opt);
-			goto error;
-		}
-
-		switch(opt)
-		{
-			case 1: /* CRC */
-				crc_in_packet = remain_data[1];
-				is_crc_used = true;
-				remain_data[1] = 0; /* set to zero for crc computation */
-				break;
-			case 2: /* Reject */
-				/* ignore the option */
-				rohc_comp_warn(context, "ignore FEEDBACK-2 Reject option");
-				break;
-			case 3: /* SN-Not-Valid */
-				/* ignore the option */
-				rohc_comp_warn(context, "ignore FEEDBACK-2 SN-Not-Valid option");
-				break;
-			case 4: /* SN */
-				/* ignore the option */
-				rohc_comp_warn(context, "ignore FEEDBACK-2 SN option");
-				break;
-			case 7: /* Loss */
-				/* ignore the option */
-				rohc_comp_warn(context, "ignore FEEDBACK-2 Loss option");
-				break;
-			default:
-				rohc_comp_warn(context, "unknown feedback option %u", opt);
-				break;
-		}
-
-		remain_data += optlen;
-		remain_len -= optlen;
-	}
-
-	/* check CRC if present in feedback */
-	if(is_crc_used)
-	{
-		uint8_t crc_computed;
-
-		/* compute the CRC of the feedback packet */
-		crc_computed = crc_calculate(ROHC_CRC_TYPE_8, feedback->data,
-		                             feedback->size, CRC_INIT_8,
-		                             context->compressor->crc_table_8);
-
-		/* ignore feedback in case of bad CRC */
-		if(crc_in_packet != crc_computed)
-		{
-			rohc_comp_warn(context, "CRC check failed (size = %zu)", feedback->size);
-			goto error;
-		}
-	}
-
-	/* change mode if present in feedback */
-	if(mode != 0 && mode != context->mode)
-	{
-		rohc_info(context->compressor, ROHC_TRACE_COMP, context->profile->id,
-		          "mode change (%d -> %d) requested by feedback for CID %d",
-		          context->mode, mode, context->profile->id);
-
-		/* mode can be changed only if feedback is protected by a CRC */
-		if(is_crc_used)
-		{
-			uncompressed_change_mode(context, mode);
-		}
-		else
-		{
-			rohc_comp_warn(context, "mode change requested without CRC");
-		}
-	}
-
-	switch(feedback->acktype)
-	{
-		case ACK:
-			rohc_info(context->compressor, ROHC_TRACE_COMP,
-			          context->profile->id, "ACK received");
-			break;
-		case NACK:
-			rohc_comp_warn(context, "NACK received");
-			break;
-		case STATIC_NACK:
-			rohc_comp_warn(context, "STATIC-NACK received");
-			uncompressed_change_state(context, ROHC_COMP_STATE_IR);
-			break;
-		case RESERVED:
-			rohc_comp_warn(context, "reserved field used");
-			break;
-		default:
-			/* impossible value */
-			rohc_comp_warn(context, "unknown ACK type (%d)",
-			               feedback->acktype);
-			goto error;
-	}
-
-	return true;
-
-error:
-	return false;
-}
-=======
  * @param context            The compression context
  * @param feedback_type      The feedback type among ROHC_FEEDBACK_1 and ROHC_FEEDBACK_2
  * @param packet             The whole feedback packet with CID bits
@@ -567,29 +277,10 @@
 		rohc_comp_warn(context, "feedback type not handled (%d)", feedback_type);
 		goto error;
 	}
->>>>>>> 02610a12
 
 	rohc_comp_debug(context, "FEEDBACK-1 received");
 	assert(remain_len == 1);
 
-<<<<<<< HEAD
-/**
- * @brief Decide the state that should be used for the next packet.
- *
- * @param context The compression context
- */
-static void uncompressed_decide_state(struct rohc_comp_ctxt *const context)
-{
-	struct sc_uncompressed_context *uncomp_context =
-		(struct sc_uncompressed_context *) context->specific;
-
-	if(context->state == ROHC_COMP_STATE_IR &&
-	   uncomp_context->ir_count >= MAX_IR_COUNT)
-	{
-		uncompressed_change_state(context, ROHC_COMP_STATE_FO);
-	}
-
-=======
 	/* FEEDBACK-1 profile-specific octet shall be 0 */
 	if(remain_data[0] != 0x00)
 	{
@@ -601,38 +292,11 @@
 	}
 
 	/* positive ACK received in U-mode: switch to O-mode */
->>>>>>> 02610a12
 	if(context->mode == ROHC_U_MODE)
 	{
 		rohc_comp_change_mode(context, ROHC_O_MODE);
 	}
 
-<<<<<<< HEAD
-
-/**
- * @brief Periodically change the context state after a certain number
- *        of packets.
- *
- * @param context The compression context
- */
-static void uncompressed_periodic_down_transition(struct rohc_comp_ctxt *const context)
-{
-	struct sc_uncompressed_context *uncomp_context =
-		(struct sc_uncompressed_context *) context->specific;
-
-	if(uncomp_context->go_back_ir_count >=
-	   context->compressor->periodic_refreshes_ir_timeout)
-	{
-		rohc_comp_debug(context, "periodic change to IR state");
-		uncomp_context->go_back_ir_count = 0;
-		uncompressed_change_state(context, ROHC_COMP_STATE_IR);
-	}
-
-	if(context->state == ROHC_COMP_STATE_FO)
-	{
-		uncomp_context->go_back_ir_count++;
-	}
-=======
 	/* positive ACK received in IR state: the compressor got the confidence that
 	 * the decompressor fully received the context, so switch to FO state */
 	if(context->state == ROHC_COMP_STATE_IR)
@@ -644,7 +308,6 @@
 
 error:
 	return false;
->>>>>>> 02610a12
 }
 
 
@@ -655,48 +318,20 @@
  * @param ip_vers  The IP version of the packet among IPV4, IPV6, IP_UNKNOWN,
  *                 IPV4_MALFORMED, or IPV6_MALFORMED.
  */
-<<<<<<< HEAD
-static void uncompressed_change_mode(struct rohc_comp_ctxt *const context,
-                                     const rohc_mode_t new_mode)
-=======
 static void uncompressed_decide_state(struct rohc_comp_ctxt *const context,
                                       const ip_version ip_vers)
->>>>>>> 02610a12
 {
 	/* non-IPv4/6 packets cannot be compressed with Normal packets because the
 	 * first byte could be mis-interpreted as ROHC packet types (see note at
 	 * the end of §5.10.2 in RFC 3095) */
 	if(ip_vers != IPV4 && ip_vers != IPV6)
 	{
-<<<<<<< HEAD
-		context->mode = new_mode;
-		uncompressed_change_state(context, ROHC_COMP_STATE_IR);
-	}
-}
-
-
-/**
- * @brief Change the state of the context.
- *
- * @param context   The compression context
- * @param new_state The new state the context must enter in
- */
-static void uncompressed_change_state(struct rohc_comp_ctxt *const context,
-                                      const rohc_comp_state_t new_state)
-{
-	struct sc_uncompressed_context *uncomp_context =
-		(struct sc_uncompressed_context *) context->specific;
-
-	/* reset counters only if different state */
-	if(context->state != new_state)
-=======
 		rohc_comp_debug(context, "force IR packet to avoid conflict between "
 		                "first payload byte and ROHC packet types");
 		rohc_comp_change_state(context, ROHC_COMP_STATE_IR);
 	}
 	else if(context->state == ROHC_COMP_STATE_IR &&
 	        context->ir_count >= MAX_IR_COUNT)
->>>>>>> 02610a12
 	{
 		/* the compressor got the confidence that the decompressor fully received
 		 * the context: enough IR packets transmitted or positive ACK received */
@@ -723,66 +358,31 @@
  * @return                  The length of the ROHC packet if successful,
  *                         -1 otherwise
  */
-<<<<<<< HEAD
-static int uncompressed_code_packet(const struct rohc_comp_ctxt *context,
-                                    const struct net_pkt *const uncomp_pkt,
-                                    unsigned char *const rohc_pkt,
-=======
 static int uncompressed_code_packet(struct rohc_comp_ctxt *const context,
                                     const struct net_pkt *const uncomp_pkt,
                                     uint8_t *const rohc_pkt,
->>>>>>> 02610a12
                                     const size_t rohc_pkt_max_len,
                                     rohc_packet_t *const packet_type,
                                     size_t *const payload_offset)
 {
 	int (*code_packet)(const struct rohc_comp_ctxt *const _context,
 	                   const struct net_pkt *const _uncomp_pkt,
-<<<<<<< HEAD
-	                   unsigned char *const _rohc_pkt,
-	                   const size_t _rohc_pkt_max_len,
-	                   size_t *const _payload_offset)
-		__attribute__((warn_unused_result, nonnull(1, 2, 3, 5)));
-	struct sc_uncompressed_context *uncomp_context =
-		(struct sc_uncompressed_context *) context->specific;
-=======
 	                   uint8_t *const _rohc_pkt,
 	                   const size_t _rohc_pkt_max_len,
 	                   size_t *const _payload_offset)
 	__attribute__((warn_unused_result, nonnull(1, 2, 3, 5)));
->>>>>>> 02610a12
 	int size;
 
 	/* decide what packet to send depending on state and uncompressed packet */
 	if(context->state == ROHC_COMP_STATE_IR)
 	{
-<<<<<<< HEAD
-=======
 		/* RFC3095 §5.10.3: IR state: Only IR packets can be sent */
->>>>>>> 02610a12
 		*packet_type = ROHC_PACKET_IR;
 	}
 	else if(context->state == ROHC_COMP_STATE_FO)
 	{
-<<<<<<< HEAD
-		/* non-IPv4/6 packets cannot be compressed with Normal packets
-		 * because the first byte could be mis-interpreted as ROHC packet
-		 * types (see note at the end of §5.10.2 in RFC 3095) */
-		if(ip_get_version(&uncomp_pkt->outer_ip) != IPV4 &&
-		   ip_get_version(&uncomp_pkt->outer_ip) != IPV6)
-		{
-			rohc_comp_debug(context, "force IR packet to avoid conflict between "
-			                "first payload byte and ROHC packet types");
-			*packet_type = ROHC_PACKET_IR;
-		}
-		else
-		{
-			*packet_type = ROHC_PACKET_NORMAL;
-		}
-=======
 		/* RFC3095 §5.10.3: Normal state: Only Normal packets can be sent */
 		*packet_type = ROHC_PACKET_NORMAL;
->>>>>>> 02610a12
 	}
 	else
 	{
@@ -795,21 +395,13 @@
 	if((*packet_type) == ROHC_PACKET_IR)
 	{
 		rohc_comp_debug(context, "build IR packet");
-<<<<<<< HEAD
-		uncomp_context->ir_count++;
-=======
 		context->ir_count++;
->>>>>>> 02610a12
 		code_packet = uncompressed_code_IR_packet;
 	}
 	else /* ROHC_PACKET_NORMAL */
 	{
 		rohc_comp_debug(context, "build normal packet");
-<<<<<<< HEAD
-		uncomp_context->normal_count++;
-=======
 		context->fo_count++; /* FO is used instead of Normal */
->>>>>>> 02610a12
 		code_packet = uncompressed_code_normal_packet;
 	}
 
@@ -864,11 +456,7 @@
  */
 static int uncompressed_code_IR_packet(const struct rohc_comp_ctxt *context,
                                        const struct net_pkt *const uncomp_pkt __attribute__((unused)),
-<<<<<<< HEAD
-                                       unsigned char *const rohc_pkt,
-=======
                                        uint8_t *const rohc_pkt,
->>>>>>> 02610a12
                                        const size_t rohc_pkt_max_len,
                                        size_t *const payload_offset)
 {
@@ -968,11 +556,7 @@
  */
 static int uncompressed_code_normal_packet(const struct rohc_comp_ctxt *context,
                                            const struct net_pkt *const uncomp_pkt,
-<<<<<<< HEAD
-                                           unsigned char *const rohc_pkt,
-=======
                                            uint8_t *const rohc_pkt,
->>>>>>> 02610a12
                                            const size_t rohc_pkt_max_len,
                                            size_t *const payload_offset)
 {
@@ -1009,33 +593,9 @@
 
 	*payload_offset = 1;
 	return counter;
-<<<<<<< HEAD
 
 error:
 	return -1;
-}
-
-
-/**
- * @brief Whether the profile uses the given UDP port
- *
- * This function is one of the functions that must exist in one profile for the
- * framework to work.
- *
- * @param context The compression context
- * @param port    The port number to check
- * @return        Always return false because the Uncompressed profile does not
- *                use UDP port
- */
-bool c_uncompressed_use_udp_port(const struct rohc_comp_ctxt *const context __attribute__((unused)),
-                                 const unsigned int port __attribute__((unused)))
-{
-	return false;
-=======
-
-error:
-	return -1;
->>>>>>> 02610a12
 }
 
 
@@ -1054,8 +614,4 @@
 	.encode         = c_uncompressed_encode,
 	.reinit_context = c_uncompressed_reinit_context,
 	.feedback       = uncomp_feedback,
-<<<<<<< HEAD
-	.use_udp_port   = c_uncompressed_use_udp_port,
-=======
->>>>>>> 02610a12
 };
