/*
 * Copyright 2012,2013,2014 Didier Barvaux
 * Copyright 2009,2010 Thales Communications
 * Copyright 2012,2013 Viveris Technologies
 *
 * This library is free software; you can redistribute it and/or
 * modify it under the terms of the GNU Lesser General Public
 * License as published by the Free Software Foundation; either
 * version 2.1 of the License, or (at your option) any later version.
 *
 * This library is distributed in the hope that it will be useful,
 * but WITHOUT ANY WARRANTY; without even the implied warranty of
 * MERCHANTABILITY or FITNESS FOR A PARTICULAR PURPOSE.  See the GNU
 * Lesser General Public License for more details.
 *
 * You should have received a copy of the GNU Lesser General Public
 * License along with this library; if not, write to the Free Software
 * Foundation, Inc., 51 Franklin Street, Fifth Floor, Boston, MA  02110-1301  USA
 */

/**
 * @file   d_esp.c
 * @brief  ROHC ESP decompression profile
 * @author FWX <rohc_team@dialine.fr>
 * @author Didier Barvaux <didier@barvaux.org>
 */

<<<<<<< HEAD
#include "d_generic.h"
=======
#include "rohc_decomp_rfc3095.h"
>>>>>>> 02610a12
#include "d_ip.h"
#include "rohc_traces_internal.h"
#include "rohc_debug.h"
#include "rohc_utils.h"
#include "crc.h"
#include "protocols/esp.h"
<<<<<<< HEAD
#include "schemes/wlsb.h"
=======
#include "schemes/decomp_wlsb.h"
>>>>>>> 02610a12

#include <stdint.h>
#ifndef __KERNEL__
#  include <string.h>
#endif
#include <assert.h>


/**
 * @brief Define the ESP part of the decompression profile context.
 *
 * This object must be used with the generic part of the decompression
 * context rohc_decomp_rfc3095_ctxt.
 *
 * @see rohc_decomp_rfc3095_ctxt
 */
struct d_esp_context
{
	/** ESP SPI */
	uint32_t spi;
};



/*
 * Private function prototypes.
 */

<<<<<<< HEAD
static void * d_esp_create(const struct rohc_decomp_ctxt *const context);
static void d_esp_destroy(void *const context)
	__attribute__((nonnull(1)));

static int esp_parse_static_esp(const struct rohc_decomp_ctxt *const context,
                                const unsigned char *packet,
=======
static bool d_esp_create(const struct rohc_decomp_ctxt *const context,
                         struct rohc_decomp_rfc3095_ctxt **const persist_ctxt,
                         struct rohc_decomp_volat_ctxt *const volat_ctxt)
	__attribute__((warn_unused_result, nonnull(1, 2, 3)));

static void d_esp_destroy(struct rohc_decomp_rfc3095_ctxt *const rfc3095_ctxt,
                          const struct rohc_decomp_volat_ctxt *const volat_ctxt)
	__attribute__((nonnull(1, 2)));

static int esp_parse_static_esp(const struct rohc_decomp_ctxt *const context,
                                const uint8_t *packet,
>>>>>>> 02610a12
                                size_t length,
                                struct rohc_extr_bits *const bits)
	__attribute__((warn_unused_result, nonnull(1, 2, 4)));

static int esp_parse_dynamic_esp(const struct rohc_decomp_ctxt *const context,
                                 const uint8_t *packet,
                                 const size_t length,
                                 struct rohc_extr_bits *const bits);

static bool esp_decode_values_from_bits(const struct rohc_decomp_ctxt *context,
<<<<<<< HEAD
                                        const struct rohc_extr_bits bits,
                                        struct rohc_decoded_values *const decoded);

static int esp_build_uncomp_esp(const struct rohc_decomp_ctxt *const context,
                                const struct rohc_decoded_values decoded,
                                unsigned char *dest,
                                const unsigned int payload_len);

static void esp_update_context(const struct rohc_decomp_ctxt *context,
                               const struct rohc_decoded_values decoded)
	__attribute__((nonnull(1)));
=======
                                        const struct rohc_extr_bits *const bits,
                                        struct rohc_decoded_values *const decoded)
	__attribute__((warn_unused_result, nonnull(1, 2, 3)));

static int esp_build_uncomp_esp(const struct rohc_decomp_ctxt *const context,
                                const struct rohc_decoded_values *const decoded,
                                uint8_t *const dest,
                                const unsigned int payload_len);

static void esp_update_context(struct rohc_decomp_ctxt *const context,
                               const struct rohc_decoded_values *const decoded)
	__attribute__((nonnull(1, 2)));
>>>>>>> 02610a12


/*
 * Private function definitions
 */

/**
 * @brief Create the ESP decompression context
 *
 * This function is one of the functions that must exist in one profile for the
 * framework to work.
 *
 * @param context            The decompression context
 * @param[out] persist_ctxt  The persistent part of the decompression context
 * @param[out] volat_ctxt    The volatile part of the decompression context
 * @return                   true if the ESP context was successfully created,
 *                           false if a problem occurred
 */
<<<<<<< HEAD
static void * d_esp_create(const struct rohc_decomp_ctxt *const context)
=======
static bool d_esp_create(const struct rohc_decomp_ctxt *const context,
                         struct rohc_decomp_rfc3095_ctxt **const persist_ctxt,
                         struct rohc_decomp_volat_ctxt *const volat_ctxt)
>>>>>>> 02610a12
{
	struct rohc_decomp_rfc3095_ctxt *rfc3095_ctxt;
	struct d_esp_context *esp_context;

	assert(context != NULL);
	assert(context->decompressor != NULL);
	assert(context->profile != NULL);

	/* create the generic context */
<<<<<<< HEAD
	g_context = d_generic_create(context,
#if !defined(ROHC_ENABLE_DEPRECATED_API) || ROHC_ENABLE_DEPRECATED_API == 1
	                             context->decompressor->trace_callback,
#endif
	                             context->decompressor->trace_callback2,
	                             context->decompressor->trace_callback_priv,
	                             context->profile->id);
	if(g_context == NULL)
=======
	if(!rohc_decomp_rfc3095_create(context, persist_ctxt, volat_ctxt,
	                               context->decompressor->trace_callback,
	                               context->decompressor->trace_callback_priv,
	                               context->profile->id))
>>>>>>> 02610a12
	{
		rohc_error(context->decompressor, ROHC_TRACE_DECOMP, context->profile->id,
		           "failed to create the generic decompression context");
		goto quit;
	}
	rfc3095_ctxt = *persist_ctxt;

	/* create the ESP-specific part of the context */
	esp_context = malloc(sizeof(struct d_esp_context));
	if(esp_context == NULL)
	{
		rohc_error(context->decompressor, ROHC_TRACE_DECOMP, context->profile->id,
		           "cannot allocate memory for the ESP-specific context");
		goto destroy_context;
	}
	memset(esp_context, 0, sizeof(struct d_esp_context));
	rfc3095_ctxt->specific = esp_context;

	/* create the LSB decoding context for SN (same shift value as RTP) */
	rfc3095_ctxt->sn_lsb_p = ROHC_LSB_SHIFT_ESP_SN;
	rfc3095_ctxt->sn_lsb_ctxt = rohc_lsb_new(32);
	if(rfc3095_ctxt->sn_lsb_ctxt == NULL)
	{
		rohc_error(context->decompressor, ROHC_TRACE_DECOMP, context->profile->id,
		           "failed to create the LSB decoding context for SN");
		goto free_esp_context;
	}

	/* some ESP-specific values and functions */
<<<<<<< HEAD
	g_context->next_header_len = sizeof(struct esphdr);
	g_context->parse_static_next_hdr = esp_parse_static_esp;
	g_context->parse_dyn_next_hdr = esp_parse_dynamic_esp;
	g_context->parse_ext3 = ip_parse_ext3;
	g_context->parse_uo_remainder = NULL;
	g_context->decode_values_from_bits = esp_decode_values_from_bits;
	g_context->build_next_header = esp_build_uncomp_esp;
	g_context->compute_crc_static = esp_compute_crc_static;
	g_context->compute_crc_dynamic = esp_compute_crc_dynamic;
	g_context->update_context = esp_update_context;

	/* create the ESP-specific part of the header changes */
	g_context->outer_ip_changes->next_header_len = sizeof(struct esphdr);
	g_context->outer_ip_changes->next_header = malloc(sizeof(struct esphdr));
	if(g_context->outer_ip_changes->next_header == NULL)
=======
	rfc3095_ctxt->next_header_len = sizeof(struct esphdr);
	rfc3095_ctxt->parse_static_next_hdr = esp_parse_static_esp;
	rfc3095_ctxt->parse_dyn_next_hdr = esp_parse_dynamic_esp;
	rfc3095_ctxt->parse_ext3 = ip_parse_ext3;
	rfc3095_ctxt->parse_uo_remainder = NULL;
	rfc3095_ctxt->decode_values_from_bits = esp_decode_values_from_bits;
	rfc3095_ctxt->build_next_header = esp_build_uncomp_esp;
	rfc3095_ctxt->compute_crc_static = esp_compute_crc_static;
	rfc3095_ctxt->compute_crc_dynamic = esp_compute_crc_dynamic;
	rfc3095_ctxt->update_context = esp_update_context;

	/* create the ESP-specific part of the header changes */
	rfc3095_ctxt->outer_ip_changes->next_header_len = sizeof(struct esphdr);
	rfc3095_ctxt->outer_ip_changes->next_header = malloc(sizeof(struct esphdr));
	if(rfc3095_ctxt->outer_ip_changes->next_header == NULL)
>>>>>>> 02610a12
	{
		rohc_error(context->decompressor, ROHC_TRACE_DECOMP, context->profile->id,
		           "cannot allocate memory for the ESP-specific part of the "
		           "outer IP header changes");
		goto free_lsb_sn;
	}
	memset(rfc3095_ctxt->outer_ip_changes->next_header, 0, sizeof(struct esphdr));

<<<<<<< HEAD
	g_context->inner_ip_changes->next_header_len = sizeof(struct esphdr);
	g_context->inner_ip_changes->next_header = malloc(sizeof(struct esphdr));
	if(g_context->inner_ip_changes->next_header == NULL)
=======
	rfc3095_ctxt->inner_ip_changes->next_header_len = sizeof(struct esphdr);
	rfc3095_ctxt->inner_ip_changes->next_header = malloc(sizeof(struct esphdr));
	if(rfc3095_ctxt->inner_ip_changes->next_header == NULL)
>>>>>>> 02610a12
	{
		rohc_error(context->decompressor, ROHC_TRACE_DECOMP, context->profile->id,
		           "cannot allocate memory for the ESP-specific part of the "
		           "inner IP header changes");
		goto free_outer_ip_changes_next_header;
	}
	memset(rfc3095_ctxt->inner_ip_changes->next_header, 0, sizeof(struct esphdr));

	/* set next header to ESP */
	rfc3095_ctxt->next_header_proto = ROHC_IPPROTO_ESP;

	return true;

free_outer_ip_changes_next_header:
	zfree(rfc3095_ctxt->outer_ip_changes->next_header);
free_lsb_sn:
	rohc_lsb_free(rfc3095_ctxt->sn_lsb_ctxt);
free_esp_context:
	zfree(esp_context);
destroy_context:
	rohc_decomp_rfc3095_destroy(rfc3095_ctxt, volat_ctxt);
quit:
	return false;
}


/**
 * @brief Destroy the context
 *
 * This function is one of the functions that must exist in one profile for the
 * framework to work.
 *
 * @param rfc3095_ctxt  The persistent decompression context for the RFC3095 profiles
 * @param volat_ctxt    The volatile decompression context
 */
static void d_esp_destroy(struct rohc_decomp_rfc3095_ctxt *const rfc3095_ctxt,
                          const struct rohc_decomp_volat_ctxt *const volat_ctxt)
{
	/* clean ESP-specific memory */
	assert(rfc3095_ctxt->outer_ip_changes != NULL);
	zfree(rfc3095_ctxt->outer_ip_changes->next_header);
	assert(rfc3095_ctxt->inner_ip_changes != NULL);
	zfree(rfc3095_ctxt->inner_ip_changes->next_header);

	/* destroy the LSB decoding context for SN */
	rohc_lsb_free(rfc3095_ctxt->sn_lsb_ctxt);

	/* destroy the resources of the generic context */
	rohc_decomp_rfc3095_destroy(rfc3095_ctxt, volat_ctxt);
}


/**
 * @brief Parse the ESP static part of the ROHC packet
 *
 * @param context The decompression context
 * @param packet  The ROHC packet to decode
 * @param length  The length of the ROHC packet
 * @param bits    OUT: The bits extracted from the ROHC header
 * @return        The number of bytes read in the ROHC packet,
 *                -1 in case of failure
 */
static int esp_parse_static_esp(const struct rohc_decomp_ctxt *const context,
<<<<<<< HEAD
                                const unsigned char *packet,
=======
                                const uint8_t *packet,
>>>>>>> 02610a12
                                size_t length,
                                struct rohc_extr_bits *const bits)
{
	const size_t spi_length = sizeof(uint32_t);
<<<<<<< HEAD
	struct d_generic_context *g_context;
	struct d_esp_context *esp_context;
=======
>>>>>>> 02610a12
	size_t read = 0; /* number of bytes read from the packet */

	assert(packet != NULL);
	assert(bits != NULL);

	/* check the minimal length to parse the ESP static part */
	if(length < spi_length)
	{
		rohc_decomp_warn(context, "ROHC packet too small (len = %zu)", length);
		goto error;
	}

	/* SPI */
	memcpy(&bits->esp_spi, packet, spi_length);
	bits->esp_spi_nr = spi_length * 8;
	rohc_decomp_debug(context, "ESP SPI = 0x%08x", rohc_ntoh32(bits->esp_spi));
#ifndef __clang_analyzer__ /* silent warning about dead in/decrement */
	packet += spi_length;
#endif
	read += spi_length;

#if 0 /* TODO */
	   /* is context re-used? */
	if(context->num_recv_packets >= 1 &&
	   memcmp(&bits->esp_spi, &esp_context->spi, spi_length) != 0)
	{
		rohc_decomp_debug(context, "ESP SPI mismatch (packet = 0x%08x, "
		                  "context = 0x%08x) -> context is being reused",
		                  bits->esp_spi, esp_context->spi);
		bits->is_context_reused = true;
	}
	memcpy(&esp_context->spi, &bits->esp_spi, spi_length);
#endif

	return read;

error:
	return -1;
}


/**
 * @brief Parse the ESP dynamic part of the ROHC packet
 *
 * @param context  The decompression context
 * @param packet   The ROHC packet to decode
 * @param length   The length of the ROHC packet
 * @param bits     OUT: The bits extracted from the ROHC header
 * @return         The number of bytes read in the ROHC packet,
 *                 -1 in case of failure
 */
static int esp_parse_dynamic_esp(const struct rohc_decomp_ctxt *const context,
                                 const uint8_t *packet,
                                 const size_t length,
                                 struct rohc_extr_bits *const bits)
{
	const size_t sn_length = sizeof(uint32_t);
	int read = 0; /* number of bytes read from the packet */
	uint32_t sn;

	assert(context != NULL);
	assert(packet != NULL);
	assert(bits != NULL);

	/* check the minimal length to parse the ESP dynamic part */
	if(length < sn_length)
	{
		rohc_decomp_warn(context, "ROHC packet too small (len = %zu)", length);
		goto error;
	}

	/* retrieve the ESP sequence number from the ROHC packet */
	memcpy(&sn, packet, sn_length);
#ifndef __clang_analyzer__ /* silent warning about dead in/decrement */
	packet += sn_length;
#endif
	read += sn_length;
	bits->sn = rohc_ntoh32(sn);
	bits->sn_nr = sn_length * 8;
	bits->is_sn_enc = false;
	rohc_decomp_debug(context, "ESP SN = 0x%08x", bits->sn);

	return read;

error:
	return -1;
}


/**
 * @brief Decode ESP values from extracted bits
 *
 * The following values are decoded:
 *  - ESP SPI
 *
 * @param context  The decompression context
 * @param bits     The extracted bits
 * @param decoded  OUT: The corresponding decoded values
 * @return         true if decoding is successful, false otherwise
 */
static bool esp_decode_values_from_bits(const struct rohc_decomp_ctxt *context,
<<<<<<< HEAD
                                        const struct rohc_extr_bits bits,
=======
                                        const struct rohc_extr_bits *const bits,
>>>>>>> 02610a12
                                        struct rohc_decoded_values *const decoded)
{
	const struct rohc_decomp_rfc3095_ctxt *const rfc3095_ctxt = context->persist_ctxt;
	const size_t spi_length = sizeof(uint32_t);
	struct esphdr *esp;

	assert(decoded != NULL);

	esp = (struct esphdr *) rfc3095_ctxt->outer_ip_changes->next_header;

	/* decode ESP SPI */
	if(bits->esp_spi_nr > 0)
	{
		/* take packet value */
		assert(bits->esp_spi_nr == (spi_length * 8));
		memcpy(&decoded->esp_spi, &bits->esp_spi, spi_length);
	}
	else
	{
		/* keep context value */
		memcpy(&decoded->esp_spi, &esp->spi, spi_length);
	}
	rohc_decomp_debug(context, "decoded SPI = 0x%08x",
	                  rohc_ntoh32(decoded->esp_spi));

	return true;
}


/**
 * @brief Build an uncompressed ESP header
 *
 * @param context      The decompression context
 * @param decoded      The values decoded from the ROHC header
 * @param dest         The buffer to store the ESP header (MUST be at least
 *                     of sizeof(struct esphdr) length)
 * @param payload_len  The length of the ESP payload
 * @return             The length of the next header (ie. the ESP header),
 *                     -1 in case of error
 */
static int esp_build_uncomp_esp(const struct rohc_decomp_ctxt *const context,
<<<<<<< HEAD
                                const struct rohc_decoded_values decoded,
                                unsigned char *dest,
=======
                                const struct rohc_decoded_values *const decoded,
                                uint8_t *const dest,
>>>>>>> 02610a12
                                const unsigned int payload_len __attribute__((unused)))
{
	const size_t spi_length = sizeof(uint32_t);
	struct esphdr *const esp = (struct esphdr *) dest;

	/* static SPI field */
<<<<<<< HEAD
	memcpy(&esp->spi, &decoded.esp_spi, spi_length);
	rohc_decomp_debug(context, "SPI = 0x%08x", rohc_ntoh32(esp->spi));

	/* dynamic SN field */
	esp->sn = rohc_hton32(decoded.sn);
=======
	memcpy(&esp->spi, &decoded->esp_spi, spi_length);
	rohc_decomp_debug(context, "SPI = 0x%08x", rohc_ntoh32(esp->spi));

	/* dynamic SN field */
	esp->sn = rohc_hton32(decoded->sn);
>>>>>>> 02610a12
	rohc_decomp_debug(context, "SN = 0x%08x", rohc_ntoh32(esp->sn));

	return sizeof(struct esphdr);
}


/**
 * @brief Update context with decoded ESP values
 *
 * The following decoded values are updated in context:
 *  - ESP SPI
 *
 * @param context  The decompression context
 * @param decoded  The decoded values to update in the context
 */
<<<<<<< HEAD
static void esp_update_context(const struct rohc_decomp_ctxt *context,
                               const struct rohc_decoded_values decoded)
=======
static void esp_update_context(struct rohc_decomp_ctxt *const context,
                               const struct rohc_decoded_values *const decoded)
>>>>>>> 02610a12
{
	struct rohc_decomp_rfc3095_ctxt *const rfc3095_ctxt = context->persist_ctxt;
	struct esphdr *const esp =
		(struct esphdr *) rfc3095_ctxt->outer_ip_changes->next_header;

	memcpy(&esp->spi, &decoded->esp_spi, sizeof(uint32_t));
}


/**
 * @brief Define the decompression part of the ESP profile as described
 *        in the RFC 3095.
 */
const struct rohc_decomp_profile d_esp_profile =
{
	.id              = ROHC_PROFILE_ESP, /* profile ID (RFC 3095, §8) */
<<<<<<< HEAD
	.new_context     = d_esp_create,
	.free_context    = d_esp_destroy,
	.decode          = d_generic_decode,
	.detect_pkt_type = ip_detect_packet_type,
	.get_sn          = d_generic_get_sn,
=======
	.msn_max_bits    = 32,
	.new_context     = (rohc_decomp_new_context_t) d_esp_create,
	.free_context    = (rohc_decomp_free_context_t) d_esp_destroy,
	.detect_pkt_type = ip_detect_packet_type,
	.parse_pkt       = (rohc_decomp_parse_pkt_t) rfc3095_decomp_parse_pkt,
	.decode_bits     = (rohc_decomp_decode_bits_t) rfc3095_decomp_decode_bits,
	.build_hdrs      = (rohc_decomp_build_hdrs_t) rfc3095_decomp_build_hdrs,
	.update_ctxt     = (rohc_decomp_update_ctxt_t) rfc3095_decomp_update_ctxt,
	.attempt_repair  = (rohc_decomp_attempt_repair_t) rfc3095_decomp_attempt_repair,
	.get_sn          = rohc_decomp_rfc3095_get_sn,
>>>>>>> 02610a12
};
<|MERGE_RESOLUTION|>--- conflicted
+++ resolved
@@ -25,22 +25,14 @@
  * @author Didier Barvaux <didier@barvaux.org>
  */
 
-<<<<<<< HEAD
-#include "d_generic.h"
-=======
 #include "rohc_decomp_rfc3095.h"
->>>>>>> 02610a12
 #include "d_ip.h"
 #include "rohc_traces_internal.h"
 #include "rohc_debug.h"
 #include "rohc_utils.h"
 #include "crc.h"
 #include "protocols/esp.h"
-<<<<<<< HEAD
-#include "schemes/wlsb.h"
-=======
 #include "schemes/decomp_wlsb.h"
->>>>>>> 02610a12
 
 #include <stdint.h>
 #ifndef __KERNEL__
@@ -69,14 +61,6 @@
  * Private function prototypes.
  */
 
-<<<<<<< HEAD
-static void * d_esp_create(const struct rohc_decomp_ctxt *const context);
-static void d_esp_destroy(void *const context)
-	__attribute__((nonnull(1)));
-
-static int esp_parse_static_esp(const struct rohc_decomp_ctxt *const context,
-                                const unsigned char *packet,
-=======
 static bool d_esp_create(const struct rohc_decomp_ctxt *const context,
                          struct rohc_decomp_rfc3095_ctxt **const persist_ctxt,
                          struct rohc_decomp_volat_ctxt *const volat_ctxt)
@@ -88,7 +72,6 @@
 
 static int esp_parse_static_esp(const struct rohc_decomp_ctxt *const context,
                                 const uint8_t *packet,
->>>>>>> 02610a12
                                 size_t length,
                                 struct rohc_extr_bits *const bits)
 	__attribute__((warn_unused_result, nonnull(1, 2, 4)));
@@ -99,19 +82,6 @@
                                  struct rohc_extr_bits *const bits);
 
 static bool esp_decode_values_from_bits(const struct rohc_decomp_ctxt *context,
-<<<<<<< HEAD
-                                        const struct rohc_extr_bits bits,
-                                        struct rohc_decoded_values *const decoded);
-
-static int esp_build_uncomp_esp(const struct rohc_decomp_ctxt *const context,
-                                const struct rohc_decoded_values decoded,
-                                unsigned char *dest,
-                                const unsigned int payload_len);
-
-static void esp_update_context(const struct rohc_decomp_ctxt *context,
-                               const struct rohc_decoded_values decoded)
-	__attribute__((nonnull(1)));
-=======
                                         const struct rohc_extr_bits *const bits,
                                         struct rohc_decoded_values *const decoded)
 	__attribute__((warn_unused_result, nonnull(1, 2, 3)));
@@ -124,7 +94,6 @@
 static void esp_update_context(struct rohc_decomp_ctxt *const context,
                                const struct rohc_decoded_values *const decoded)
 	__attribute__((nonnull(1, 2)));
->>>>>>> 02610a12
 
 
 /*
@@ -143,13 +112,9 @@
  * @return                   true if the ESP context was successfully created,
  *                           false if a problem occurred
  */
-<<<<<<< HEAD
-static void * d_esp_create(const struct rohc_decomp_ctxt *const context)
-=======
 static bool d_esp_create(const struct rohc_decomp_ctxt *const context,
                          struct rohc_decomp_rfc3095_ctxt **const persist_ctxt,
                          struct rohc_decomp_volat_ctxt *const volat_ctxt)
->>>>>>> 02610a12
 {
 	struct rohc_decomp_rfc3095_ctxt *rfc3095_ctxt;
 	struct d_esp_context *esp_context;
@@ -159,21 +124,10 @@
 	assert(context->profile != NULL);
 
 	/* create the generic context */
-<<<<<<< HEAD
-	g_context = d_generic_create(context,
-#if !defined(ROHC_ENABLE_DEPRECATED_API) || ROHC_ENABLE_DEPRECATED_API == 1
-	                             context->decompressor->trace_callback,
-#endif
-	                             context->decompressor->trace_callback2,
-	                             context->decompressor->trace_callback_priv,
-	                             context->profile->id);
-	if(g_context == NULL)
-=======
 	if(!rohc_decomp_rfc3095_create(context, persist_ctxt, volat_ctxt,
 	                               context->decompressor->trace_callback,
 	                               context->decompressor->trace_callback_priv,
 	                               context->profile->id))
->>>>>>> 02610a12
 	{
 		rohc_error(context->decompressor, ROHC_TRACE_DECOMP, context->profile->id,
 		           "failed to create the generic decompression context");
@@ -203,23 +157,6 @@
 	}
 
 	/* some ESP-specific values and functions */
-<<<<<<< HEAD
-	g_context->next_header_len = sizeof(struct esphdr);
-	g_context->parse_static_next_hdr = esp_parse_static_esp;
-	g_context->parse_dyn_next_hdr = esp_parse_dynamic_esp;
-	g_context->parse_ext3 = ip_parse_ext3;
-	g_context->parse_uo_remainder = NULL;
-	g_context->decode_values_from_bits = esp_decode_values_from_bits;
-	g_context->build_next_header = esp_build_uncomp_esp;
-	g_context->compute_crc_static = esp_compute_crc_static;
-	g_context->compute_crc_dynamic = esp_compute_crc_dynamic;
-	g_context->update_context = esp_update_context;
-
-	/* create the ESP-specific part of the header changes */
-	g_context->outer_ip_changes->next_header_len = sizeof(struct esphdr);
-	g_context->outer_ip_changes->next_header = malloc(sizeof(struct esphdr));
-	if(g_context->outer_ip_changes->next_header == NULL)
-=======
 	rfc3095_ctxt->next_header_len = sizeof(struct esphdr);
 	rfc3095_ctxt->parse_static_next_hdr = esp_parse_static_esp;
 	rfc3095_ctxt->parse_dyn_next_hdr = esp_parse_dynamic_esp;
@@ -235,7 +172,6 @@
 	rfc3095_ctxt->outer_ip_changes->next_header_len = sizeof(struct esphdr);
 	rfc3095_ctxt->outer_ip_changes->next_header = malloc(sizeof(struct esphdr));
 	if(rfc3095_ctxt->outer_ip_changes->next_header == NULL)
->>>>>>> 02610a12
 	{
 		rohc_error(context->decompressor, ROHC_TRACE_DECOMP, context->profile->id,
 		           "cannot allocate memory for the ESP-specific part of the "
@@ -244,15 +180,9 @@
 	}
 	memset(rfc3095_ctxt->outer_ip_changes->next_header, 0, sizeof(struct esphdr));
 
-<<<<<<< HEAD
-	g_context->inner_ip_changes->next_header_len = sizeof(struct esphdr);
-	g_context->inner_ip_changes->next_header = malloc(sizeof(struct esphdr));
-	if(g_context->inner_ip_changes->next_header == NULL)
-=======
 	rfc3095_ctxt->inner_ip_changes->next_header_len = sizeof(struct esphdr);
 	rfc3095_ctxt->inner_ip_changes->next_header = malloc(sizeof(struct esphdr));
 	if(rfc3095_ctxt->inner_ip_changes->next_header == NULL)
->>>>>>> 02610a12
 	{
 		rohc_error(context->decompressor, ROHC_TRACE_DECOMP, context->profile->id,
 		           "cannot allocate memory for the ESP-specific part of the "
@@ -316,20 +246,11 @@
  *                -1 in case of failure
  */
 static int esp_parse_static_esp(const struct rohc_decomp_ctxt *const context,
-<<<<<<< HEAD
-                                const unsigned char *packet,
-=======
                                 const uint8_t *packet,
->>>>>>> 02610a12
                                 size_t length,
                                 struct rohc_extr_bits *const bits)
 {
 	const size_t spi_length = sizeof(uint32_t);
-<<<<<<< HEAD
-	struct d_generic_context *g_context;
-	struct d_esp_context *esp_context;
-=======
->>>>>>> 02610a12
 	size_t read = 0; /* number of bytes read from the packet */
 
 	assert(packet != NULL);
@@ -431,11 +352,7 @@
  * @return         true if decoding is successful, false otherwise
  */
 static bool esp_decode_values_from_bits(const struct rohc_decomp_ctxt *context,
-<<<<<<< HEAD
-                                        const struct rohc_extr_bits bits,
-=======
                                         const struct rohc_extr_bits *const bits,
->>>>>>> 02610a12
                                         struct rohc_decoded_values *const decoded)
 {
 	const struct rohc_decomp_rfc3095_ctxt *const rfc3095_ctxt = context->persist_ctxt;
@@ -477,32 +394,19 @@
  *                     -1 in case of error
  */
 static int esp_build_uncomp_esp(const struct rohc_decomp_ctxt *const context,
-<<<<<<< HEAD
-                                const struct rohc_decoded_values decoded,
-                                unsigned char *dest,
-=======
                                 const struct rohc_decoded_values *const decoded,
                                 uint8_t *const dest,
->>>>>>> 02610a12
                                 const unsigned int payload_len __attribute__((unused)))
 {
 	const size_t spi_length = sizeof(uint32_t);
 	struct esphdr *const esp = (struct esphdr *) dest;
 
 	/* static SPI field */
-<<<<<<< HEAD
-	memcpy(&esp->spi, &decoded.esp_spi, spi_length);
-	rohc_decomp_debug(context, "SPI = 0x%08x", rohc_ntoh32(esp->spi));
-
-	/* dynamic SN field */
-	esp->sn = rohc_hton32(decoded.sn);
-=======
 	memcpy(&esp->spi, &decoded->esp_spi, spi_length);
 	rohc_decomp_debug(context, "SPI = 0x%08x", rohc_ntoh32(esp->spi));
 
 	/* dynamic SN field */
 	esp->sn = rohc_hton32(decoded->sn);
->>>>>>> 02610a12
 	rohc_decomp_debug(context, "SN = 0x%08x", rohc_ntoh32(esp->sn));
 
 	return sizeof(struct esphdr);
@@ -518,13 +422,8 @@
  * @param context  The decompression context
  * @param decoded  The decoded values to update in the context
  */
-<<<<<<< HEAD
-static void esp_update_context(const struct rohc_decomp_ctxt *context,
-                               const struct rohc_decoded_values decoded)
-=======
 static void esp_update_context(struct rohc_decomp_ctxt *const context,
                                const struct rohc_decoded_values *const decoded)
->>>>>>> 02610a12
 {
 	struct rohc_decomp_rfc3095_ctxt *const rfc3095_ctxt = context->persist_ctxt;
 	struct esphdr *const esp =
@@ -541,13 +440,6 @@
 const struct rohc_decomp_profile d_esp_profile =
 {
 	.id              = ROHC_PROFILE_ESP, /* profile ID (RFC 3095, §8) */
-<<<<<<< HEAD
-	.new_context     = d_esp_create,
-	.free_context    = d_esp_destroy,
-	.decode          = d_generic_decode,
-	.detect_pkt_type = ip_detect_packet_type,
-	.get_sn          = d_generic_get_sn,
-=======
 	.msn_max_bits    = 32,
 	.new_context     = (rohc_decomp_new_context_t) d_esp_create,
 	.free_context    = (rohc_decomp_free_context_t) d_esp_destroy,
@@ -558,5 +450,4 @@
 	.update_ctxt     = (rohc_decomp_update_ctxt_t) rfc3095_decomp_update_ctxt,
 	.attempt_repair  = (rohc_decomp_attempt_repair_t) rfc3095_decomp_attempt_repair,
 	.get_sn          = rohc_decomp_rfc3095_get_sn,
->>>>>>> 02610a12
 };
