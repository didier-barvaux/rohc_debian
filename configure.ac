--- conflicted
+++ resolved
@@ -21,11 +21,7 @@
 #          Mikhail Gruzdev <michail.gruzdev@gmail.com>
 #
 
-<<<<<<< HEAD
-AC_INIT([ROHC library], 1.7.0, [http://rohc-lib.org/],
-=======
 AC_INIT([ROHC library], 2.0.0, [http://rohc-lib.org/],
->>>>>>> 02610a12
         [rohc], [http://rohc-lib.org/])
 AC_CONFIG_SRCDIR([src])
 AM_CONFIG_HEADER([config.h])
@@ -64,15 +60,9 @@
 #  - interfaces added:                             AGE++
 #  - interfaces removed:                           AGE=0
 #
-<<<<<<< HEAD
-AC_SUBST([ROHC_API_CURRENT], 2)
-AC_SUBST([ROHC_API_REVISION], 0)
-AC_SUBST([ROHC_API_AGE], 2)
-=======
 AC_SUBST([ROHC_API_CURRENT], 3)
 AC_SUBST([ROHC_API_REVISION], 0)
 AC_SUBST([ROHC_API_AGE], 0)
->>>>>>> 02610a12
 
 # Define a package homepage in a way compatible with autoconf < 2.64
 m4_ifndef([AC_PACKAGE_URL],
@@ -102,12 +92,9 @@
 configure_cflags="-g -Wall -Wstrict-prototypes -Wextra -Wunreachable-code"
 configure_cflags="${configure_cflags} -Wunused-function -Wunused-variable"
 configure_cflags="${configure_cflags} -Wshadow"
-<<<<<<< HEAD
-=======
 # -Wframe-larger-than is not praticable without -O1 or greater
 # (may be overloaded with CFLAGS environment variable)
 configure_cflags_for_lib="-O2 -Wframe-larger-than=1024"
->>>>>>> 02610a12
 configure_ldflags=""
 
 # Checks for programs.
@@ -251,10 +238,6 @@
 AC_CHECK_HEADERS([arpa/inet.h]) # ntohl, htonl, ntohs, htons on Linux
 AC_CHECK_HEADERS([winsock2.h])  # ntohl, htonl, ntohs, htons on Windows
 AC_CHECK_HEADERS([sys/types.h]) # ntohl, htonl, ntohs, htons on OpenBSD
-<<<<<<< HEAD
-AC_CHECK_HEADERS([linux/if_tun.h]) # TUN/TAP support on Linux
-=======
->>>>>>> 02610a12
 
 # Handle library flags according to the platform
 if test "x$ac_cv_header_winsock2_h" = "xyes" ; then
@@ -380,32 +363,6 @@
 AM_CONDITIONAL([CODE_COVERAGE], [test x$code_coverage = xyes])
 
 
-<<<<<<< HEAD
-# check if deprecated code shall be enabled
-AC_ARG_ENABLE(deprecated_api,
-              AS_HELP_STRING([--disable-deprecated-api],
-                             [build deprecated API if enabled [[default=yes]]]),
-              enable_deprecated_api=$enableval,
-              enable_deprecated_api=yes)
-if test "x$enable_deprecated_api" != "xyes"; then
-	echo
-	echo "WARNING: you disabled the deprecated API, it means that the API/ABI"
-	echo "         compatibility of the ROHC library is broken; are you sure "
-	echo "         to do so?"
-	echo
-	sleep 5
-	deprecated_api=0
-	configure_cflags="${configure_cflags} -DROHC_ENABLE_DEPRECATED_API=0"
-else
-	configure_cflags="${configure_cflags} -DROHC_ENABLE_DEPRECATED_API=1"
-	deprecated_api=1
-fi
-AC_DEFINE_UNQUOTED([ROHC_ENABLE_DEPRECATED_API], [$deprecated_api],
-                   [Whether deprecated API is enabled or not.])
-
-
-=======
->>>>>>> 02610a12
 # allow users to specify a special location for libpcap includes
 AC_ARG_WITH(libpcap_includes,
             AS_HELP_STRING([--with-libpcap-includes=DIR],
@@ -447,56 +404,6 @@
 AM_CONDITIONAL([ROHC_TESTS_VALGRIND], [test x$enable_rohc_tests_valgrind = xyes])
 
 
-<<<<<<< HEAD
-# abort is --enable-rohc-stats is used as it is deprecated
-AC_ARG_ENABLE(rohc_stats,
-              AS_HELP_STRING([--enable-rohc-stats],
-                             [enable ROHC statistics application [[default=no]]]),
-              enable_rohc_stats=$enableval,
-              enable_rohc_stats="undefined")
-if test "x$enable_rohc_stats" != "xundefined" ; then
-	echo
-	echo "ERROR: --enable-rohc-stats and --disable-rohc-stats are "
-	echo "       deprecated, do not use them any more."
-	echo
-	echo "Please use option --enable-app-stats or --disable-app-stats instead."
-	echo
-	exit 1
-fi
-
-# abort is --enable-rohc-apps is used as it is deprecated
-AC_ARG_ENABLE(rohc_apps,
-              AS_HELP_STRING([--enable-rohc-apps],
-                             [enable ROHC applications found in the app/ subdir [[default=no]]]),
-                             enable_rohc_apps=$enableval,
-                             enable_rohc_apps="undefined")
-if test "x$enable_rohc_apps" != "xundefined" ; then
-	echo
-	echo "ERROR: --enable-rohc-apps and --disable-rohc-apps are "
-	echo "       deprecated, do not use them any more."
-	echo
-	echo "Please use a combination of the following options instead:"
-	echo "  --enable-app-fuzzer / --disable-app-fuzzer"
-	echo "  --enable-app-performance / --disable-app-performance"
-	echo "  --enable-app-sniffer / --disable-app-sniffer"
-	echo "  --enable-app-tunnel / --disable-app-tunnel"
-	echo "  --enable-app-stats / --disable-app-stats"
-	echo
-	exit 1
-fi
-
-
-# check if ROHC fuzzer (located in the app/fuzzer/ subdir) is enabled
-AC_ARG_ENABLE(app_fuzzer,
-              AS_HELP_STRING([--enable-app-fuzzer],
-                             [enable ROHC fuzzer tool [default=no]]),
-              enable_app_fuzzer=$enableval,
-              enable_app_fuzzer=no)
-AM_CONDITIONAL([APP_FUZZER], [test x$enable_app_fuzzer = xyes])
-
-
-=======
->>>>>>> 02610a12
 # check if ROHC performance tool (located in the app/performance/ subdir)
 # is enabled
 AC_ARG_ENABLE(app_performance,
@@ -517,43 +424,6 @@
 AM_CONDITIONAL([APP_SNIFFER], [test x$enable_app_sniffer = xyes])
 
 
-<<<<<<< HEAD
-# check if ROHC over UDP tunnel (located in the app/tunnel/ subdir) is enabled
-AC_ARG_ENABLE(app_tunnel,
-              AS_HELP_STRING([--enable-app-tunnel],
-                             [enable ROHC over UDP tunnel [default=no]]),
-              enable_app_tunnel=$enableval,
-              enable_app_tunnel=no)
-AM_CONDITIONAL([APP_TUNNEL], [test x$enable_app_tunnel = xyes])
-
-# ROHC over UDP tunnel is now deprecated
-if test "x$enable_app_tunnel" = "xyes" ; then
-	echo
-	echo "WARNING: --enable-app-tunnel is now deprecated"
-	echo
-	echo "The ROHC over UDP tunnel is deprecated. This program was created"
-	echo "for testing purposes. The sniffer and fuzzer tools replace it for"
-	echo "testing. The IP/ROHC tunnel replaces it as tunneling solution"
-	echo "(better efficiency, designed for production)."
-	echo
-	echo "The ROHC over UDP tunnel will be removed in version 2.0.0."
-	echo
-fi
-
-# TUN interfaces are not supported on non-Linux platforms yet, so the ROHC
-# over UDP tunnel application cannot be enabled there
-if test "x$enable_app_tunnel" = "xyes" && \
-   test "x$ac_cv_header_linux_if_tun_h" != "xyes" ; then
-	echo
-	echo "ERROR: --enable-app-tunnel cannot be enabled on non Linux "
-	echo "       platforms yet"
-	echo
-	echo "Please use --disable-app-tunnel and try again."
-	echo
-	exit 1
-fi
-
-
 # check if ROHC stats tool (located in the app/stats/ subdir)
 # is enabled
 AC_ARG_ENABLE(app_stats,
@@ -564,18 +434,6 @@
 AM_CONDITIONAL([APP_STATS], [test x$enable_app_stats = xyes])
 
 
-=======
-# check if ROHC stats tool (located in the app/stats/ subdir)
-# is enabled
-AC_ARG_ENABLE(app_stats,
-              AS_HELP_STRING([--enable-app-stats],
-                             [enable ROHC stats [default=no]]),
-              enable_app_stats=$enableval,
-              enable_app_stats=no)
-AM_CONDITIONAL([APP_STATS], [test x$enable_app_stats = xyes])
-
-
->>>>>>> 02610a12
 # if ROHC tests are enabled:
 #  - build but do not run tests if cross-compiling except if an emulator
 #    is available
@@ -1004,29 +862,6 @@
 fi
 
 
-<<<<<<< HEAD
-# check if RTP bit type is enabled
-AC_ARG_ENABLE(rtp_bit_type,
-              AS_HELP_STRING([--enable-rtp-bit-type],
-                             [enable RTP bit type (use an additionnal bit \
-                              to distinguish UOR-2-TS and UOR-2-ID packets) \
-                              [deprecated]]),
-              enable_rtp_bit_type=$enableval,
-              enable_rtp_bit_type=no)
-if test "$enable_rtp_bit_type" = "yes"; then
-	echo
-	echo "The RTP bit type was not part of any RFC standard. It was also a "
-	echo "maintenance burden. It was therefore removed from the ROHC library. "
-	echo
-	echo "Please remove the --enable-rtp-bit-type option from the ./autogen.sh "
-	echo "or ./configure command to continue."
-	echo
-	exit 1
-fi
-
-
-=======
->>>>>>> 02610a12
 # check if API documentation should be generated (HTML format with doxygen)
 AC_ARG_ENABLE(doc,
               AS_HELP_STRING([--enable-doc],
@@ -1091,13 +926,6 @@
 	AC_CHECK_PROG(is_doxy2man_found, doxy2man, "yes", "no")
 	if test "x$is_doxy2man_found" != "xyes"; then
 		echo
-<<<<<<< HEAD
-		echo "ERROR: doxy2man binary not found"
-		echo
-		echo "doxy2man is required in order to generate the man pages for the"
-		echo "library documentation."
-		exit 1
-=======
 		echo "INFO: doxy2man binary not found"
 		echo
 		echo "doxy2man is required in order to generate the man pages for the"
@@ -1105,20 +933,12 @@
 		echo "pre-generated man pages will be installed instead."
 		echo
 		# don't fail, just warn user
->>>>>>> 02610a12
 	fi
 
 	# check for the help2man binary and abort if it is not found
 	AC_CHECK_PROG(is_help2man_found, help2man, "yes", "no")
 	if test "x$is_help2man_found" != "xyes"; then
 		echo
-<<<<<<< HEAD
-		echo "ERROR: help2man binary not found"
-		echo
-		echo "help2man is required in order to generate the man pages for the "
-		echo "documentation of library's tools."
-		exit 1
-=======
 		echo "INFO: help2man binary not found"
 		echo
 		echo "help2man is required in order to generate the man pages for the "
@@ -1126,7 +946,6 @@
 		echo "system, so pre-generated man pages will be installed instead."
 		echo
 		# don't fail, just warn user
->>>>>>> 02610a12
 	fi
 fi
 
@@ -1170,11 +989,7 @@
 	test/functional/decompress_padding/Makefile \
 	test/functional/decompress_feedback_only/Makefile \
 	test/functional/context_reuse/Makefile \
-<<<<<<< HEAD
-	test/functional/rtp_uo_disambiguation/Makefile \
-=======
 	test/functional/packet_types/Makefile \
->>>>>>> 02610a12
 	test/functional/rtp_detection/Makefile \
 	test/functional/segment/Makefile \
 	test/robustness/Makefile \
@@ -1185,21 +1000,14 @@
 	test/robustness/piggybacking_feedback/Makefile \
 	test/robustness/malformed_rohc_packets/Makefile \
 	test/non_regression/Makefile \
-<<<<<<< HEAD
-=======
 	test/non_regression/rfc3095/Makefile \
 	test/non_regression/rfc6846/Makefile \
->>>>>>> 02610a12
 	test/interop/Makefile \
 	examples/Makefile \
 	linux/Makefile \
 	app/Makefile \
 	app/performance/Makefile \
 	app/sniffer/Makefile \
-<<<<<<< HEAD
-	app/fuzzer/Makefile \
-=======
->>>>>>> 02610a12
 	app/stats/Makefile \
 	doc/Makefile \
 	doc/doxygen.conf \
