--- conflicted
+++ resolved
@@ -5,11 +5,7 @@
 URL:      http://rohc-lib.org/
 
 Epoch:    0
-<<<<<<< HEAD
-Version:  1.7.0
-=======
 Version:  2.0.0~269b665
->>>>>>> 02610a12
 Release:  1.%{packager}
 
 BuildRoot: %{_tmppath}/%{name}-%{version}-%{release}-root-%(%{__id_u} -n)
