--- conflicted
+++ resolved
@@ -104,8 +104,6 @@
 distclean-local:
 	$(RM) output.zcov
 	$(RM) -r coverage-report/
-<<<<<<< HEAD
-=======
 
 # run cppcheck on all sources, apps and tests
 cppcheck:
@@ -159,4 +157,3 @@
 
 # run all Q&A tests
 qa: cppcheck complexity checkpatch codespell
->>>>>>> 02610a12
