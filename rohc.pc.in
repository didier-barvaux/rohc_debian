prefix=@prefix@
exec_prefix=@exec_prefix@
libdir=@libdir@
includedir=@includedir@

Name: RObust Header Compression (ROHC)
Description: Free and efficient library that implements the ROHC protocol
Version: @VERSION@
<<<<<<< HEAD
Libs: -L${libdir} -lrohc -lrohc_decomp -lrohc_comp -lrohc_common @additional_platform_libs@
=======
Libs: -L${libdir} -lrohc @additional_platform_libs@
>>>>>>> 02610a12
Cflags: -I${includedir}<|MERGE_RESOLUTION|>--- conflicted
+++ resolved
@@ -6,9 +6,5 @@
 Name: RObust Header Compression (ROHC)
 Description: Free and efficient library that implements the ROHC protocol
 Version: @VERSION@
-<<<<<<< HEAD
-Libs: -L${libdir} -lrohc -lrohc_decomp -lrohc_comp -lrohc_common @additional_platform_libs@
-=======
 Libs: -L${libdir} -lrohc @additional_platform_libs@
->>>>>>> 02610a12
 Cflags: -I${includedir}