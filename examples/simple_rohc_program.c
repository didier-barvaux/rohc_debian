--- conflicted
+++ resolved
@@ -188,13 +188,8 @@
 		/* success: compression succeeded, but resulting ROHC packet was too
 		 * large for the Maximum Reconstructed Reception Unit (MRRU) configured
 		 * with \ref rohc_comp_set_mrru, the rohc_packet buffer contains the
-<<<<<<< HEAD
-		 * first ROHC segment of rohc_packet_len bytes and
-		 * \ref rohc_comp_get_segment can be used to retrieve the next ones. */
-=======
 		 * first ROHC segment and \ref rohc_comp_get_segment can be used to
 		 * retrieve the next ones. */
->>>>>>> 02610a12
 //! [compress IP packet #2]
 //! [compress IP packet #3]
 	}
